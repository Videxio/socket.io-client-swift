#Socket.IO-Client-Swift
Socket.IO-client for iOS/OS X.

##Example
```swift
let socket = SocketIOClient(socketURL: "localhost:8080")

socket.on("connect") {data, ack in
    println("socket connected")
}

socket.on("currentAmount") {data, ack in
    if let cur = data?[0] as? Double {
        socket.emitWithAck("canUpdate", cur)(timeout: 0) {data in
            socket.emit("update", ["amount": cur + 2.50])
        }

        ack?(["Got your currentAmount", "dude"])
    }
}

socket.connect()
```

##Objective-C Example
```objective-c
SocketIOClient* socket = [[SocketIOClient alloc] initWithSocketURL:@"localhost:8080" options:nil];

[socket on:@"connect" callback:^(NSArray* data, void (^ack)(NSArray*)) {
    NSLog(@"socket connected");
}];

[socket on:@"currentAmount" callback:^(NSArray* data, void (^ack)(NSArray*)) {
    double cur = [[data objectAtIndex:0] floatValue];

    [socket emitWithAck:@"canUpdate" withItems:@[@(cur)]](0, ^(NSArray* data) {
        [socket emit:@"update" withItems:@[@{@"amount": @(cur + 2.50)}]];
    });

    ack(@[@"Got your currentAmount, ", @"dude"]);
}];

[socket connect];

```

##Features
- Supports socket.io 1.0+
- Supports binary
- Supports Polling and WebSockets
- Supports TLS/SSL
- Can be used from Objective-C

##Installation
Requires Swift 2/Xcode 7

<<<<<<< HEAD
If you need Swift 1.2/Xcode 6.3/4 use v2 (Pre-Swift 2 support is no longer maintained)
=======
If you need Swift 1.1/Xcode 6.2 use v1.5.2. (Pre-Swift 1.2 support is no longer maintained)

Carthage
-----------------
Add this line to your `Cartfile`:
```
github "socketio/socket.io-client-swift" ~> 2.3.7 # Or latest version
```

Run `carthage update`.

>>>>>>> 43827914
Manually (iOS 7+)
-----------------
1. Copy the SocketIOClientSwift folder into your Xcode project. (Make sure you add the files to your target(s))
2. If you plan on using this from Objective-C, read [this](https://developer.apple.com/library/ios/documentation/Swift/Conceptual/BuildingCocoaApps/MixandMatch.html) on exposing Swift code to Objective-C.

CocoaPods 0.36.0 or later (iOS 8+)
------------------
Create `Podfile` and add `pod 'Socket.IO-Client-Swift'`:

```ruby
source 'https://github.com/CocoaPods/Specs.git'
platform :ios, '8.0'
use_frameworks!

pod 'Socket.IO-Client-Swift', '~> 2.3.7' # Or latest version
```

Install pods:

```
$ pod install
```

Import the module:

Swift:
```swift
import Socket_IO_Client_Swift
```

Objective-C:
```Objective-C
#import <Socket_IO_Client_Swift/Socket_IO_Client_Swift-Swift.h>
```

##API
Constructors
-----------
`init(socketURL: String, opts:NSDictionary? = nil)` - Constructs a new client for the given URL. opts can be omitted (will use default values)

`convenience init(socketURL: String, options:NSDictionary?)` - Same as above, but meant for Objective-C. See Objective-C Example.

Options
-------
- `connectParams: [String: AnyObject]?` - Dictionary whose contents will be passed with the connection.
- `reconnects: Bool` Default is `true`
- `reconnectAttempts: Int` Default is `-1` (infinite tries)
- `reconnectWait: Int` Default is `10`
- `forcePolling: Bool` Default is `false`. `true` forces the client to use xhr-polling.
- `forceWebsockets: Bool` Default is `false`. `true` forces the client to use WebSockets.
- `nsp: String` Default is `"/"`. Connects to a namespace.
- `cookies: [NSHTTPCookie]?` An array of NSHTTPCookies. Passed during the handshake. Default is nil.
- `log: Bool` If `true` socket will log debug messages. Default is false.
- `sessionDelegate: NSURLSessionDelegate` Sets an NSURLSessionDelegate for the underlying engine. Useful if you need to handle self-signed certs. Default is nil.
- `path: String` - If the server uses a custom path. ex: `"/swift"`. Default is `""`
- `extraHeaders: [String: String]?` - Adds custom headers to the initial request. Default is nil.

Methods
-------
1. `on(name:String, callback:((data:NSArray?, ack:AckEmitter?) -> Void))` - Adds a handler for an event. Items are passed by an array. `ack` can be used to send an ack when one is requested. See example.
2. `onAny(callback:((event:String, items:AnyObject?)) -> Void)` - Adds a handler for all events. It will be called on any received event.
3. `emit(event:String, _ items:AnyObject...)` - Sends a message. Can send multiple items.
4. `emit(event:String, withItems items:[AnyObject])` - `emit` for Objective-C
5. `emitWithAck(event:String, _ items:AnyObject...) -> (timeout:UInt64, callback:(NSArray?) -> Void) -> Void` - Sends a message that requests an acknowledgement from the server. Returns a function which you can use to add a handler. See example. Note: The message is not sent until you call the returned function.
6. `emitWithAck(event:String, withItems items:[AnyObject]) -> (UInt64, (NSArray?) -> Void) -> Void` - `emitWithAck` for Objective-C. Note: The message is not sent until you call the returned function.
7. `connect()` - Establishes a connection to the server. A "connect" event is fired upon successful connection.
8. `connect(#timeoutAfter:Int, withTimeoutHandler handler:(() -> Void)?)` - Connect to the server. If it isn't connected after timeoutAfter seconds, the handler is called.
9. `close(#fast:Bool)` - Closes the socket. Once a socket is closed it should not be reopened. Pass true to fast if you're closing from a background task.
10. `reconnect()` - Causes the client to reconnect to the server.
11. `joinNamespace()` - Causes the client to join nsp. Shouldn't need to be called unless you change nsp manually.
12. `leaveNamespace()` - Causes the client to leave the nsp and go back to /

Client Events
------
1. `connect` - Emitted when on a successful connection.
2. `disconnect` - Emitted when the connection is closed.
3. `error` - Emitted on an error.
4. `reconnect` - Emitted when the connection is starting to reconnect.
5. `reconnectAttempt` - Emitted when attempting to reconnect.

##Detailed Example
A more detailed example can be found [here](https://github.com/nuclearace/socket.io-client-swift-example)

##License
MIT<|MERGE_RESOLUTION|>--- conflicted
+++ resolved
@@ -54,9 +54,7 @@
 ##Installation
 Requires Swift 2/Xcode 7
 
-<<<<<<< HEAD
 If you need Swift 1.2/Xcode 6.3/4 use v2 (Pre-Swift 2 support is no longer maintained)
-=======
 If you need Swift 1.1/Xcode 6.2 use v1.5.2. (Pre-Swift 1.2 support is no longer maintained)
 
 Carthage
@@ -68,7 +66,6 @@
 
 Run `carthage update`.
 
->>>>>>> 43827914
 Manually (iOS 7+)
 -----------------
 1. Copy the SocketIOClientSwift folder into your Xcode project. (Make sure you add the files to your target(s))
