--- conflicted
+++ resolved
@@ -16,10 +16,10 @@
 var swiftRegexCache = [String: NSRegularExpression]()
 
 public class SwiftRegex: NSObject, BooleanType {
-    
+
     var target: NSString
     var regex: NSRegularExpression
-    
+
     init(target:NSString, pattern:String, options:NSRegularExpressionOptions = nil) {
         self.target = target
         if let regex = swiftRegexCache[pattern] {
@@ -37,16 +37,16 @@
         }
         super.init()
     }
-    
+
     class func failure(message: String) {
         println("SwiftRegex: "+message)
         //assert(false,"SwiftRegex: failed")
     }
-    
+
     final var targetRange: NSRange {
         return NSRange(location: 0,length: target.length)
     }
-    
+
     final func substring(range: NSRange) -> NSString! {
         if ( range.location != NSNotFound ) {
             return target.substringWithRange(range)
@@ -54,23 +54,23 @@
             return nil
         }
     }
-    
+
     public func doesMatch(options: NSMatchingOptions = nil) -> Bool {
         return range(options: options).location != NSNotFound
     }
-    
+
     public func range(options: NSMatchingOptions = nil) -> NSRange {
         return regex.rangeOfFirstMatchInString(target as String, options: nil, range: targetRange)
     }
-    
+
     public func match(options: NSMatchingOptions = nil) -> String! {
         return substring(range(options: options)) as String
     }
-    
+
     public func groups(options: NSMatchingOptions = nil) -> [String]! {
         return groupsForMatch( regex.firstMatchInString(target as String, options: options, range: targetRange) )
     }
-    
+
     func groupsForMatch(match: NSTextCheckingResult!) -> [String]! {
         if match != nil {
             var groups = [String]()
@@ -86,7 +86,7 @@
             return nil
         }
     }
-    
+
     public subscript(groupno: Int) -> String! {
         get {
             return groups()[groupno]
@@ -103,59 +103,55 @@
             }
         }
     }
-    
+
     func matchResults(options: NSMatchingOptions = nil) -> [NSTextCheckingResult]? {
         let matches = regex.matchesInString(target as String, options: options, range: targetRange)
             as? [NSTextCheckingResult]
-        
+
         if matches != nil {
             return matches!
         } else {
             return nil
         }
     }
-    
+
     public func ranges(options: NSMatchingOptions = nil) -> [NSRange] {
         return matchResults(options: options)!.map { $0.range }
     }
-    
+
     public func matches(options: NSMatchingOptions = nil) -> [String] {
         return matchResults(options: options)!.map( { self.substring($0.range) as String } )
     }
-    
+
     public func allGroups(options: NSMatchingOptions = nil) -> [[String]] {
         return matchResults(options: options)!.map { self.groupsForMatch($0) }
     }
-    
+
     public func dictionary(options: NSMatchingOptions = nil) -> Dictionary<String,String> {
         var out = Dictionary<String,String>()
         for match in matchResults(options: options)! {
             out[substring(match.rangeAtIndex(1)) as String] =
-<<<<<<< HEAD
                 substring(match.rangeAtIndex(2)) as String
-=======
-                substring(match.rangeAtIndex(2))
->>>>>>> 8e7c8444
         }
         return out
     }
-    
+
     func substituteMatches(substitution: (NSTextCheckingResult, UnsafeMutablePointer<ObjCBool>) -> String,
         options:NSMatchingOptions = nil) -> NSMutableString {
             let out = NSMutableString()
             var pos = 0
-            
+
             regex.enumerateMatchesInString(target as String, options: options, range: targetRange ) {
                 (match: NSTextCheckingResult!, flags: NSMatchingFlags, stop: UnsafeMutablePointer<ObjCBool>) in
-                
+
                 let matchRange = match.range
                 out.appendString( self.substring( NSRange(location:pos, length:matchRange.location-pos) ) as String )
                 out.appendString( substitution(match, stop) )
                 pos = matchRange.location + matchRange.length
             }
-            
+
             out.appendString( substring( NSRange(location:pos, length:targetRange.length-pos) ) as String )
-            
+
             if let mutableTarget = target as? NSMutableString {
                 mutableTarget.setString(out as String)
                 return mutableTarget
@@ -168,23 +164,23 @@
     public func __conversion() -> Bool {
     return doesMatch()
     }
-    
+
     public func __conversion() -> NSRange {
     return range()
     }
-    
+
     public func __conversion() -> String {
     return match()
     }
-    
+
     public func __conversion() -> [String] {
     return matches()
     }
-    
+
     public func __conversion() -> [[String]] {
     return allGroups()
     }
-    
+
     public func __conversion() -> [String:String] {
     return dictionary()
     }
@@ -232,11 +228,11 @@
 public func ~= (left: SwiftRegex, right: [String]) -> NSMutableString {
     var matchNumber = 0
     return left.substituteMatches({match, stop -> String in
-        
+
         if ++matchNumber == right.count {
             stop.memory = true
         }
-        
+
         return left.regex.replacementStringForResult( match,
             inString: left.target as String, offset: 0, template: right[matchNumber-1] )
     }, options: nil)
@@ -290,11 +286,11 @@
 
 public func | (left: [() -> Void], right: () -> Void) {
     let group = dispatch_group_create()
-    
+
     for block in left {
         dispatch_group_async(group, _queue, block)
     }
-    
+
     dispatch_group_notify(group, dispatch_get_main_queue(), right)
 }
 
@@ -311,12 +307,12 @@
 
 public func | <R> (left: [() -> R], right: (results:[R!]) -> Void) {
     let group = dispatch_group_create()
-    
+
     var results = Array<R!>()
     for t in 0..<left.count {
         results += [nil]
     }
-    
+
     for t in 0..<left.count {
         //dispatch_retain(group)
         dispatch_group_enter(group)
@@ -326,7 +322,7 @@
             //dispatch_release(group)
         })
     }
-    
+
     dispatch_group_notify(group, dispatch_get_main_queue(), {
         right(results: results)
     })
