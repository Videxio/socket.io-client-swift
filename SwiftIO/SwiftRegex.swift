//
//  SwiftRegex.swift
//  SwiftRegex
//
//  Created by John Holdsworth on 26/06/2014.
//  Copyright (c) 2014 John Holdsworth.
//
//  $Id: //depot/SwiftRegex/SwiftRegex.swift#37 $
//
//  This code is in the public domain from:
//  https://github.com/johnno1962/SwiftRegex
//

import Foundation

var swiftRegexCache = [String: NSRegularExpression]()

public class SwiftRegex: NSObject, BooleanType {
<<<<<<< HEAD

    var target: NSString
    var regex: NSRegularExpression

    init(target:NSString, pattern:String, options:NSRegularExpressionOptions = nil) {
=======
    var target:String
    var regex: NSRegularExpression
    
    init(target:String, pattern:String, options:NSRegularExpressionOptions = nil) {
>>>>>>> c1037340
        self.target = target
        if let regex = swiftRegexCache[pattern] {
            self.regex = regex
        } else {
            var error: NSError?
            if let regex = NSRegularExpression(pattern: pattern, options:options, error:&error) {
                swiftRegexCache[pattern] = regex
                self.regex = regex
            }
            else {
                SwiftRegex.failure("Error in pattern: \(pattern) - \(error)")
                self.regex = NSRegularExpression()
            }
        }
        super.init()
    }

    class func failure(message: String) {
        println("SwiftRegex: "+message)
        //assert(false,"SwiftRegex: failed")
    }

    final var targetRange: NSRange {
        return NSRange(location: 0,length: countElements(target))
    }
<<<<<<< HEAD

    final func substring(range: NSRange) -> NSString! {
=======
    
    final func substring(range: NSRange) -> String? {
>>>>>>> c1037340
        if ( range.location != NSNotFound ) {
            return (target as NSString).substringWithRange(range)
        } else {
            return nil
        }
    }

    public func doesMatch(options: NSMatchingOptions = nil) -> Bool {
        return range(options: options).location != NSNotFound
    }

    public func range(options: NSMatchingOptions = nil) -> NSRange {
        return regex.rangeOfFirstMatchInString(target as String, options: nil, range: targetRange)
    }
<<<<<<< HEAD

    public func match(options: NSMatchingOptions = nil) -> String! {
        return substring(range(options: options)) as String
    }

    public func groups(options: NSMatchingOptions = nil) -> [String]! {
        return groupsForMatch( regex.firstMatchInString(target as String, options: options, range: targetRange) )
    }

    func groupsForMatch(match: NSTextCheckingResult!) -> [String]! {
=======
    
    public func match(options: NSMatchingOptions = nil) -> String? {
        return substring(range(options: options))
    }
    
    public func groups(options: NSMatchingOptions = nil) -> [String]? {
        return groupsForMatch(regex.firstMatchInString(target as String, options: options, range: targetRange))
    }
    
    func groupsForMatch(match: NSTextCheckingResult!) -> [String]? {
>>>>>>> c1037340
        if match != nil {
            var groups = [String]()
            for groupno in 0...regex.numberOfCaptureGroups {
                if let group = substring(match.rangeAtIndex(groupno)) {
                    groups += [group]
                } else {
                    groups += ["_"] // avoids bridging problems
                }
            }
            return groups
        } else {
            return nil
        }
    }
<<<<<<< HEAD

    public subscript(groupno: Int) -> String! {
=======
    
    public subscript(groupno: Int) -> String? {
>>>>>>> c1037340
        get {
            return groups()?[groupno]
        }
        
        set(newValue) {
            if newValue == nil {
                return
            }
            
            for match in matchResults()!.reverse() {
                let replacement = regex.replacementStringForResult(match,
                    inString: target as String, offset: 0, template: newValue!)
                let mut = NSMutableString(string: target)
                mut.replaceCharactersInRange(match.rangeAtIndex(groupno), withString: replacement)
                
                target = mut
            }
        }
    }

    func matchResults(options: NSMatchingOptions = nil) -> [NSTextCheckingResult]? {
        let matches = regex.matchesInString(target as String, options: options, range: targetRange)
            as? [NSTextCheckingResult]

        if matches != nil {
            return matches!
        } else {
            return nil
        }
    }

    public func ranges(options: NSMatchingOptions = nil) -> [NSRange] {
        return matchResults(options: options)!.map { $0.range }
    }

    public func matches(options: NSMatchingOptions = nil) -> [String] {
        return matchResults(options: options)!.map( { self.substring($0.range)!})
    }
<<<<<<< HEAD

    public func allGroups(options: NSMatchingOptions = nil) -> [[String]] {
        return matchResults(options: options)!.map { self.groupsForMatch($0) }
=======
    
    public func allGroups(options: NSMatchingOptions = nil) -> [[String]?] {
        return matchResults(options: options)!.map {self.groupsForMatch($0)}
>>>>>>> c1037340
    }

    public func dictionary(options: NSMatchingOptions = nil) -> Dictionary<String,String> {
        var out = Dictionary<String,String>()
        for match in matchResults(options: options)! {
<<<<<<< HEAD
            out[substring(match.rangeAtIndex(1)) as String] =
                substring(match.rangeAtIndex(2)) as String
=======
            out[substring(match.rangeAtIndex(1))!] = substring(match.rangeAtIndex(2))!
>>>>>>> c1037340
        }
        return out
    }

    func substituteMatches(substitution: (NSTextCheckingResult, UnsafeMutablePointer<ObjCBool>) -> String,
        options:NSMatchingOptions = nil) -> String {
            let out = NSMutableString()
            var pos = 0

            regex.enumerateMatchesInString(target as String, options: options, range: targetRange ) {
                (match: NSTextCheckingResult!, flags: NSMatchingFlags, stop: UnsafeMutablePointer<ObjCBool>) in

                let matchRange = match.range
                out.appendString( self.substring(NSRange(location:pos, length:matchRange.location-pos))!)
                out.appendString( substitution(match, stop) )
                pos = matchRange.location + matchRange.length
            }
<<<<<<< HEAD

            out.appendString( substring( NSRange(location:pos, length:targetRange.length-pos) ) as String )

            if let mutableTarget = target as? NSMutableString {
                mutableTarget.setString(out as String)
                return mutableTarget
            } else {
                SwiftRegex.failure("Modify on non-mutable")
                return out
            }
    }
    /* removed Beta6
    public func __conversion() -> Bool {
    return doesMatch()
    }

    public func __conversion() -> NSRange {
    return range()
    }

    public func __conversion() -> String {
    return match()
    }

    public func __conversion() -> [String] {
    return matches()
    }

    public func __conversion() -> [[String]] {
    return allGroups()
    }

    public func __conversion() -> [String:String] {
    return dictionary()
    }
    */
=======
            
            out.appendString(substring( NSRange(location:pos, length:targetRange.length-pos))!)
            
            return out
    }
    
>>>>>>> c1037340
    public var boolValue: Bool {
        return doesMatch()
    }
}

extension String {
    public subscript(pattern: String, options: NSRegularExpressionOptions) -> SwiftRegex {
        return SwiftRegex(target: self, pattern: pattern, options: options)
    }
}

extension String {
    public subscript(pattern: String) -> SwiftRegex {
        return SwiftRegex(target: self, pattern: pattern)
    }
}

public func ~= (left: SwiftRegex, right: String) -> String {
    return left.substituteMatches({match, stop in
        return left.regex.replacementStringForResult( match,
            inString: left.target as String, offset: 0, template: right )
        }, options: nil)
}

public func ~= (left: SwiftRegex, right: [String]) -> String {
    var matchNumber = 0
    return left.substituteMatches({match, stop -> String in

        if ++matchNumber == right.count {
            stop.memory = true
        }

        return left.regex.replacementStringForResult( match,
            inString: left.target as String, offset: 0, template: right[matchNumber-1] )
        }, options: nil)
}

public func ~= (left: SwiftRegex, right: (String) -> String) -> String {
    // return right(left.substring(match.range))
    return left.substituteMatches(
        {match, stop -> String in
            right(left.substring(match.range)!)
        }, options: nil)
}

public func ~= (left: SwiftRegex, right: ([String]?) -> String) -> String {
    return left.substituteMatches({match, stop -> String in
        return right(left.groupsForMatch(match))
<<<<<<< HEAD
    }, options: nil)
}

// my take on custom threading operators from
// http://ijoshsmith.com/2014/07/05/custom-threading-operator-in-swift/

private let _queue = dispatch_get_global_queue(DISPATCH_QUEUE_PRIORITY_DEFAULT, 0)

public func | (left: () -> Void, right: () -> Void) {
    dispatch_async(_queue) {
        left()
        dispatch_async(dispatch_get_main_queue(), right)
    }
}

public func | <R> (left: () -> R, right: (result:R) -> Void) {
    dispatch_async(_queue) {
        let result = left()
        dispatch_async(dispatch_get_main_queue(), {
            right(result:result)
        })
    }
}

// dispatch groups { block } & { block } | { completion }
public func & (left: () -> Void, right: () -> Void) -> [() -> Void] {
    return [left, right];
}

public func & (left: [() -> Void], right: () -> Void) -> [() -> Void] {
    var out = left
    out.append( right )
    return out
}

public func | (left: [() -> Void], right: () -> Void) {
    let group = dispatch_group_create()

    for block in left {
        dispatch_group_async(group, _queue, block)
    }

    dispatch_group_notify(group, dispatch_get_main_queue(), right)
}

// parallel blocks with returns
public func & <R> (left: () -> R, right: () -> R) -> [() -> R] {
    return [left, right]
}

public func & <R> (left: [() -> R], right: () -> R) -> [() -> R] {
    var out = left
    out.append( right )
    return out
}

public func | <R> (left: [() -> R], right: (results:[R!]) -> Void) {
    let group = dispatch_group_create()

    var results = Array<R!>()
    for t in 0..<left.count {
        results += [nil]
    }

    for t in 0..<left.count {
        //dispatch_retain(group)
        dispatch_group_enter(group)
        dispatch_async(_queue, {
            results[t] = left[t]()
            dispatch_group_leave(group)
            //dispatch_release(group)
        })
    }

    dispatch_group_notify(group, dispatch_get_main_queue(), {
        right(results: results)
    })
=======
        }, options: nil)
>>>>>>> c1037340
}<|MERGE_RESOLUTION|>--- conflicted
+++ resolved
@@ -16,18 +16,10 @@
 var swiftRegexCache = [String: NSRegularExpression]()
 
 public class SwiftRegex: NSObject, BooleanType {
-<<<<<<< HEAD
-
-    var target: NSString
-    var regex: NSRegularExpression
-
-    init(target:NSString, pattern:String, options:NSRegularExpressionOptions = nil) {
-=======
     var target:String
     var regex: NSRegularExpression
-    
+
     init(target:String, pattern:String, options:NSRegularExpressionOptions = nil) {
->>>>>>> c1037340
         self.target = target
         if let regex = swiftRegexCache[pattern] {
             self.regex = regex
@@ -53,13 +45,8 @@
     final var targetRange: NSRange {
         return NSRange(location: 0,length: countElements(target))
     }
-<<<<<<< HEAD
-
-    final func substring(range: NSRange) -> NSString! {
-=======
-    
+
     final func substring(range: NSRange) -> String? {
->>>>>>> c1037340
         if ( range.location != NSNotFound ) {
             return (target as NSString).substringWithRange(range)
         } else {
@@ -74,29 +61,16 @@
     public func range(options: NSMatchingOptions = nil) -> NSRange {
         return regex.rangeOfFirstMatchInString(target as String, options: nil, range: targetRange)
     }
-<<<<<<< HEAD
-
-    public func match(options: NSMatchingOptions = nil) -> String! {
-        return substring(range(options: options)) as String
-    }
-
-    public func groups(options: NSMatchingOptions = nil) -> [String]! {
-        return groupsForMatch( regex.firstMatchInString(target as String, options: options, range: targetRange) )
-    }
-
-    func groupsForMatch(match: NSTextCheckingResult!) -> [String]! {
-=======
-    
+
     public func match(options: NSMatchingOptions = nil) -> String? {
         return substring(range(options: options))
     }
-    
+
     public func groups(options: NSMatchingOptions = nil) -> [String]? {
         return groupsForMatch(regex.firstMatchInString(target as String, options: options, range: targetRange))
     }
-    
+
     func groupsForMatch(match: NSTextCheckingResult!) -> [String]? {
->>>>>>> c1037340
         if match != nil {
             var groups = [String]()
             for groupno in 0...regex.numberOfCaptureGroups {
@@ -111,28 +85,23 @@
             return nil
         }
     }
-<<<<<<< HEAD
-
-    public subscript(groupno: Int) -> String! {
-=======
-    
+
     public subscript(groupno: Int) -> String? {
->>>>>>> c1037340
         get {
             return groups()?[groupno]
         }
-        
+
         set(newValue) {
             if newValue == nil {
                 return
             }
-            
+
             for match in matchResults()!.reverse() {
                 let replacement = regex.replacementStringForResult(match,
                     inString: target as String, offset: 0, template: newValue!)
                 let mut = NSMutableString(string: target)
                 mut.replaceCharactersInRange(match.rangeAtIndex(groupno), withString: replacement)
-                
+
                 target = mut
             }
         }
@@ -156,26 +125,15 @@
     public func matches(options: NSMatchingOptions = nil) -> [String] {
         return matchResults(options: options)!.map( { self.substring($0.range)!})
     }
-<<<<<<< HEAD
-
-    public func allGroups(options: NSMatchingOptions = nil) -> [[String]] {
-        return matchResults(options: options)!.map { self.groupsForMatch($0) }
-=======
-    
+
     public func allGroups(options: NSMatchingOptions = nil) -> [[String]?] {
         return matchResults(options: options)!.map {self.groupsForMatch($0)}
->>>>>>> c1037340
     }
 
     public func dictionary(options: NSMatchingOptions = nil) -> Dictionary<String,String> {
         var out = Dictionary<String,String>()
         for match in matchResults(options: options)! {
-<<<<<<< HEAD
-            out[substring(match.rangeAtIndex(1)) as String] =
-                substring(match.rangeAtIndex(2)) as String
-=======
             out[substring(match.rangeAtIndex(1))!] = substring(match.rangeAtIndex(2))!
->>>>>>> c1037340
         }
         return out
     }
@@ -193,51 +151,12 @@
                 out.appendString( substitution(match, stop) )
                 pos = matchRange.location + matchRange.length
             }
-<<<<<<< HEAD
-
-            out.appendString( substring( NSRange(location:pos, length:targetRange.length-pos) ) as String )
-
-            if let mutableTarget = target as? NSMutableString {
-                mutableTarget.setString(out as String)
-                return mutableTarget
-            } else {
-                SwiftRegex.failure("Modify on non-mutable")
-                return out
-            }
-    }
-    /* removed Beta6
-    public func __conversion() -> Bool {
-    return doesMatch()
-    }
-
-    public func __conversion() -> NSRange {
-    return range()
-    }
-
-    public func __conversion() -> String {
-    return match()
-    }
-
-    public func __conversion() -> [String] {
-    return matches()
-    }
-
-    public func __conversion() -> [[String]] {
-    return allGroups()
-    }
-
-    public func __conversion() -> [String:String] {
-    return dictionary()
-    }
-    */
-=======
-            
+
             out.appendString(substring( NSRange(location:pos, length:targetRange.length-pos))!)
-            
+
             return out
     }
-    
->>>>>>> c1037340
+
     public var boolValue: Bool {
         return doesMatch()
     }
@@ -286,85 +205,5 @@
 public func ~= (left: SwiftRegex, right: ([String]?) -> String) -> String {
     return left.substituteMatches({match, stop -> String in
         return right(left.groupsForMatch(match))
-<<<<<<< HEAD
-    }, options: nil)
-}
-
-// my take on custom threading operators from
-// http://ijoshsmith.com/2014/07/05/custom-threading-operator-in-swift/
-
-private let _queue = dispatch_get_global_queue(DISPATCH_QUEUE_PRIORITY_DEFAULT, 0)
-
-public func | (left: () -> Void, right: () -> Void) {
-    dispatch_async(_queue) {
-        left()
-        dispatch_async(dispatch_get_main_queue(), right)
-    }
-}
-
-public func | <R> (left: () -> R, right: (result:R) -> Void) {
-    dispatch_async(_queue) {
-        let result = left()
-        dispatch_async(dispatch_get_main_queue(), {
-            right(result:result)
-        })
-    }
-}
-
-// dispatch groups { block } & { block } | { completion }
-public func & (left: () -> Void, right: () -> Void) -> [() -> Void] {
-    return [left, right];
-}
-
-public func & (left: [() -> Void], right: () -> Void) -> [() -> Void] {
-    var out = left
-    out.append( right )
-    return out
-}
-
-public func | (left: [() -> Void], right: () -> Void) {
-    let group = dispatch_group_create()
-
-    for block in left {
-        dispatch_group_async(group, _queue, block)
-    }
-
-    dispatch_group_notify(group, dispatch_get_main_queue(), right)
-}
-
-// parallel blocks with returns
-public func & <R> (left: () -> R, right: () -> R) -> [() -> R] {
-    return [left, right]
-}
-
-public func & <R> (left: [() -> R], right: () -> R) -> [() -> R] {
-    var out = left
-    out.append( right )
-    return out
-}
-
-public func | <R> (left: [() -> R], right: (results:[R!]) -> Void) {
-    let group = dispatch_group_create()
-
-    var results = Array<R!>()
-    for t in 0..<left.count {
-        results += [nil]
-    }
-
-    for t in 0..<left.count {
-        //dispatch_retain(group)
-        dispatch_group_enter(group)
-        dispatch_async(_queue, {
-            results[t] = left[t]()
-            dispatch_group_leave(group)
-            //dispatch_release(group)
-        })
-    }
-
-    dispatch_group_notify(group, dispatch_get_main_queue(), {
-        right(results: results)
-    })
-=======
-        }, options: nil)
->>>>>>> c1037340
+        }, options: nil)
 }