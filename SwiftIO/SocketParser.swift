//
//  SocketParser.swift
//  Socket.IO-Swift
//
//  Permission is hereby granted, free of charge, to any person obtaining a copy
//  of this software and associated documentation files (the "Software"), to deal
//  in the Software without restriction, including without limitation the rights
//  to use, copy, modify, merge, publish, distribute, sublicense, and/or sell
//  copies of the Software, and to permit persons to whom the Software is
//  furnished to do so, subject to the following conditions:
//
//  The above copyright notice and this permission notice shall be included in
//  all copies or substantial portions of the Software.
//
//  THE SOFTWARE IS PROVIDED "AS IS", WITHOUT WARRANTY OF ANY KIND, EXPRESS OR
//  IMPLIED, INCLUDING BUT NOT LIMITED TO THE WARRANTIES OF MERCHANTABILITY,
//  FITNESS FOR A PARTICULAR PURPOSE AND NONINFRINGEMENT. IN NO EVENT SHALL THE
//  AUTHORS OR COPYRIGHT HOLDERS BE LIABLE FOR ANY CLAIM, DAMAGES OR OTHER
//  LIABILITY, WHETHER IN AN ACTION OF CONTRACT, TORT OR OTHERWISE, ARISING FROM,
//  OUT OF OR IN CONNECTION WITH THE SOFTWARE OR THE USE OR OTHER DEALINGS IN
//  THE SOFTWARE.

import Foundation

private let shredder = SocketParser.PacketShredder()

class SocketParser {
    // Translation of socket.io-parser#deconstructPacket
    private class PacketShredder {
        var buf = ContiguousArray<NSData>()
        
        func shred(data:AnyObject) -> AnyObject {
            if let bin = data as? NSData {
                let placeholder = ["_placeholder" :true, "num": buf.count]
                
                buf.append(bin)
                
                return placeholder
            } else if let arr = data as? NSArray {
                var newArr = NSMutableArray(array: arr)
                
                for i in 0..<arr.count {
                    newArr[i] = shred(arr[i])
                }
                
                return newArr
            } else if let dict = data as? NSDictionary {
                var newDict = NSMutableDictionary(dictionary: dict)
                
                for (key, value) in newDict {
                    newDict[key as NSCopying] = shred(value)
                }
                
                return newDict
            } else {
                return data
            }
        }
        
        func deconstructPacket(packet:SocketPacket) {
            if packet.data == nil {
                return
            }
            
            var data = packet.data!
            
            for i in 0..<data.count {
                if data[i] is NSArray || data[i] is NSDictionary {
                    data[i] = shred(data[i])
                } else if let bin = data[i] as? NSData {
                    data[i] = ["_placeholder" :true, "num": buf.count]
                    buf.append(bin)
                }
            }
            
            packet.data = data
            packet.binary = buf
            buf.removeAll(keepCapacity: true)
        }
    }
    
    // Translation of socket.io-client#decodeString
    class func parseString(str:String) -> SocketPacket? {
        let arr = Array(str)
        let type = String(arr[0])
        
        if arr.count == 1 {
            return SocketPacket(type: SocketPacketType(str: type))
        }
        
        var id = nil as Int?
        var nsp = ""
        var i = 0
        var placeholders = -1
        
        if type == "5" || type == "6" {
            var buf = ""
            
            while arr[++i] != "-" {
                buf += String(arr[i])
                if i == arr.count {
                    break
                }
            }
            
            if buf.toInt() == nil || arr[i] != "-" {
                NSLog("Error parsing \(str)")
                return nil
            } else {
                placeholders = buf.toInt()!
            }
        }
        
        if arr[i + 1] == "/" {
            while ++i < arr.count {
                let c = arr[i]
                
                if c == "," {
                    break
                }
                
                nsp += String(c)
            }
        }
        
        if i + 1 >= arr.count {
            return SocketPacket(type: SocketPacketType(str: type),
                nsp: nsp, placeholders: placeholders, id: id)
        }
        
        let next = String(arr[i + 1])
        
        if next.toInt() != nil {
            var c = ""
            while ++i < arr.count {
                if let int = String(arr[i]).toInt() {
                    c += String(arr[i])
                } else {
                    --i
                    break
                }
            }
            
            id = c.toInt()
        }
        
        if i + 1 < arr.count {
            let d = String(arr[++i...arr.count-1])
            let noPlaceholders = d["(\\{\"_placeholder\":true,\"num\":(\\d*)\\})"] ~= "\"~~$2\""
            
            let data = SocketParser.parseData(noPlaceholders) as! [AnyObject]
            
            return SocketPacket(type: SocketPacketType(str: type), data: data,
                nsp: nsp, placeholders: placeholders, id: id)
        }
        
        return nil
    }
    
<<<<<<< HEAD
    // Parse an NSArray looking for binary data
    class func parseArray(arr:NSArray, var currentPlaceholder:Int) -> (NSArray, Bool, [NSData]) {
        var replacementArr = [AnyObject](count: arr.count, repeatedValue: 1)
        var hasBinary = false
        var arrayDatas = [NSData]()
        
        for g in 0..<arr.count {
            if arr[g] is NSData {
                hasBinary = true
                currentPlaceholder++
                let sendData = arr[g] as! NSData
                
                arrayDatas.append(sendData)
                replacementArr[g] = ["_placeholder": true,
                    "num": currentPlaceholder]
            } else if let dict = arr[g] as? NSDictionary {
                let (nestDict, hadBinary, dictArrs) = self.parseNSDictionary(dict,
                    currentPlaceholder: currentPlaceholder)
                
                if hadBinary {
                    hasBinary = true
                    currentPlaceholder += dictArrs.count
                    replacementArr[g] = nestDict
                    arrayDatas.extend(dictArrs)
                } else {
                    replacementArr[g] = dict
                }
            } else if let nestArr = arr[g] as? NSArray {
                // Recursive
                let (nested, hadBinary, nestDatas) = self.parseArray(nestArr,
                    currentPlaceholder: currentPlaceholder)
                
                if hadBinary {
                    hasBinary = true
                    currentPlaceholder += nestDatas.count
                    replacementArr[g] = nested
                    arrayDatas.extend(nestDatas)
                } else {
                    replacementArr[g] = arr[g]
                }
            } else {
                replacementArr[g] = arr[g]
            }
        }
        
        return (replacementArr, hasBinary, arrayDatas)
    }
    
=======
>>>>>>> 4c7b3175
    // Parses data for events
    class func parseData(data:String) -> AnyObject? {
        var err:NSError?
        let stringData = data.dataUsingEncoding(NSUTF8StringEncoding, allowLossyConversion: false)
        let parsed:AnyObject? = NSJSONSerialization.JSONObjectWithData(stringData!,
            options: NSJSONReadingOptions.AllowFragments, error: &err)
        
        if err != nil {
            // println(err)
            return nil
        }
        
        return parsed
    }
    
<<<<<<< HEAD
    class func parseEmitArgs(args:[AnyObject]) -> ([AnyObject], Bool, [NSData]) {
        var items = [AnyObject](count: args.count, repeatedValue: 1)
        var currentPlaceholder = -1
        var hasBinary = false
        var emitDatas = [NSData]()
        
        for i in 0..<args.count {
            if let dict = args[i] as? NSDictionary {
                // Check for binary data
                let (newDict, hadBinary, binaryDatas) = self.parseNSDictionary(dict,
                    currentPlaceholder: currentPlaceholder)
                if hadBinary {
                    currentPlaceholder += binaryDatas.count
                    emitDatas.extend(binaryDatas)
                    hasBinary = true
                    items[i] = newDict
                } else {
                    items[i] = dict
                }
            } else if let arr = args[i] as? NSArray {
                // arg is array, check for binary
                let (replace, hadData, newDatas) = self.parseArray(arr,
                    currentPlaceholder: currentPlaceholder)
                
                if hadData {
                    hasBinary = true
                    currentPlaceholder += newDatas.count
                    
                    for data in newDatas {
                        emitDatas.append(data)
                    }
                    
                    items[i] = replace
                } else {
                    items[i] = arr
                }
            } else if let binaryData = args[i] as? NSData {
                // args is just binary
                hasBinary = true
                
                currentPlaceholder++
                items[i] = ["_placeholder": true, "num": currentPlaceholder]
                emitDatas.append(binaryData)
            } else {
                items[i] = args[i]
            }
        }
        
        return (items, hasBinary, emitDatas)
    }
    
    // Parses a NSDictionary, looking for NSData objects
    class func parseNSDictionary(dict:NSDictionary, var currentPlaceholder:Int) -> (NSDictionary, Bool, [NSData]) {
        var returnDict = NSMutableDictionary()
        var hasBinary = false
        var returnDatas = [NSData]()
        
        for (key, value) in dict {
            if let binaryData = value as? NSData {
                currentPlaceholder++
                hasBinary = true
                returnDatas.append(binaryData)
                returnDict[key as! String] = ["_placeholder": true, "num": currentPlaceholder]
            } else if let arr = value as? NSArray {
                let (replace, hadBinary, arrDatas) = self.parseArray(arr, currentPlaceholder: currentPlaceholder)
                
                if hadBinary {
                    hasBinary = true
                    returnDict[key as! String] = replace
                    currentPlaceholder += arrDatas.count
                    returnDatas.extend(arrDatas)
                } else {
                    returnDict[key as! String] = arr
                }
            } else if let dict = value as? NSDictionary {
                // Recursive
                let (nestDict, hadBinary, nestDatas) = self.parseNSDictionary(dict, currentPlaceholder: currentPlaceholder)
                
                if hadBinary {
                    hasBinary = true
                    returnDict[key as! String] = nestDict
                    currentPlaceholder += nestDatas.count
                    returnDatas.extend(nestDatas)
                } else {
                    returnDict[key as! String] = dict
                }
            } else {
                returnDict[key as! String] = value
            }
        }
        
        return (returnDict, hasBinary, returnDatas)
=======
    class func parseForEmit(packet:SocketPacket) {
        shredder.deconstructPacket(packet)
>>>>>>> 4c7b3175
    }
    
    // Parses messages recieved
    class func parseSocketMessage(stringMessage:String, socket:SocketIOClient) {
        if stringMessage == "" {
            return
        }
        
        func checkNSP(nsp:String) -> Bool {
            if nsp == "" && socket.nsp != "/" {
                return true
            } else {
                return false
            }
        }
        
        let p = parseString(stringMessage) as SocketPacket!
        
        if p.type == SocketPacketType.EVENT {
            if checkNSP(p.nsp) {
                return
            }
            
            socket.handleEvent(p.getEvent(), data: p.data, isInternalMessage: false, wantsAck: p.id, withAckType: 3)
        } else if p.type == SocketPacketType.ACK {
            if checkNSP(p.nsp) {
                return
            }
            
            socket.handleAck(p.id!, data: p.data)
        } else if p.type == SocketPacketType.BINARY_EVENT {
            if checkNSP(p.nsp) {
                return
            }
            
            socket.waitingData.append(p)
        } else if p.type == SocketPacketType.BINARY_ACK {
            if checkNSP(p.nsp) {
                return
            }
            
            p.justAck = true
            socket.waitingData.append(p)
        } else if p.type == SocketPacketType.CONNECT {
            if p.nsp == "" && socket.nsp != "/" {
                socket.joinNamespace()
            } else if p.nsp != "" && socket.nsp == "/" {
                socket.didConnect()
            } else {
                socket.didConnect()
            }
        } else if p.type == SocketPacketType.DISCONNECT {
            socket.didForceClose(message: "Got Disconnect")
        }
    }
    
    // Handles binary data
    class func parseBinaryData(data:NSData, socket:SocketIOClient) {
        // NSLog(data.base64EncodedStringWithOptions(NSDataBase64EncodingOptions.allZeros))
        
        if socket.waitingData.count == 0 {
            NSLog("Got data when not remaking packet")
            return
        }
        
        let shouldExecute = socket.waitingData[0].addData(data)
        
        if !shouldExecute {
            return
        }
        
        let packet = socket.waitingData.removeAtIndex(0)
        packet.fillInPlaceholders()
        
        if !packet.justAck {
            socket.handleEvent(packet.getEvent(), data: packet.data,
                wantsAck: packet.id, withAckType: 6)
        } else {
            socket.handleAck(packet.id!, data: packet.data)
        }
    }
}<|MERGE_RESOLUTION|>--- conflicted
+++ resolved
@@ -28,42 +28,42 @@
     // Translation of socket.io-parser#deconstructPacket
     private class PacketShredder {
         var buf = ContiguousArray<NSData>()
-        
+
         func shred(data:AnyObject) -> AnyObject {
             if let bin = data as? NSData {
                 let placeholder = ["_placeholder" :true, "num": buf.count]
-                
+
                 buf.append(bin)
-                
+
                 return placeholder
             } else if let arr = data as? NSArray {
                 var newArr = NSMutableArray(array: arr)
-                
+
                 for i in 0..<arr.count {
                     newArr[i] = shred(arr[i])
                 }
-                
+
                 return newArr
             } else if let dict = data as? NSDictionary {
                 var newDict = NSMutableDictionary(dictionary: dict)
-                
+
                 for (key, value) in newDict {
                     newDict[key as NSCopying] = shred(value)
                 }
-                
+
                 return newDict
             } else {
                 return data
             }
         }
-        
+
         func deconstructPacket(packet:SocketPacket) {
             if packet.data == nil {
                 return
             }
-            
+
             var data = packet.data!
-            
+
             for i in 0..<data.count {
                 if data[i] is NSArray || data[i] is NSDictionary {
                     data[i] = shred(data[i])
@@ -72,37 +72,37 @@
                     buf.append(bin)
                 }
             }
-            
+
             packet.data = data
             packet.binary = buf
             buf.removeAll(keepCapacity: true)
         }
     }
-    
+
     // Translation of socket.io-client#decodeString
     class func parseString(str:String) -> SocketPacket? {
         let arr = Array(str)
         let type = String(arr[0])
-        
+
         if arr.count == 1 {
             return SocketPacket(type: SocketPacketType(str: type))
         }
-        
+
         var id = nil as Int?
         var nsp = ""
         var i = 0
         var placeholders = -1
-        
+
         if type == "5" || type == "6" {
             var buf = ""
-            
+
             while arr[++i] != "-" {
                 buf += String(arr[i])
                 if i == arr.count {
                     break
                 }
             }
-            
+
             if buf.toInt() == nil || arr[i] != "-" {
                 NSLog("Error parsing \(str)")
                 return nil
@@ -110,26 +110,26 @@
                 placeholders = buf.toInt()!
             }
         }
-        
+
         if arr[i + 1] == "/" {
             while ++i < arr.count {
                 let c = arr[i]
-                
+
                 if c == "," {
                     break
                 }
-                
+
                 nsp += String(c)
             }
         }
-        
+
         if i + 1 >= arr.count {
             return SocketPacket(type: SocketPacketType(str: type),
                 nsp: nsp, placeholders: placeholders, id: id)
         }
-        
+
         let next = String(arr[i + 1])
-        
+
         if next.toInt() != nil {
             var c = ""
             while ++i < arr.count {
@@ -140,194 +140,48 @@
                     break
                 }
             }
-            
+
             id = c.toInt()
         }
-        
+
         if i + 1 < arr.count {
             let d = String(arr[++i...arr.count-1])
             let noPlaceholders = d["(\\{\"_placeholder\":true,\"num\":(\\d*)\\})"] ~= "\"~~$2\""
-            
+
             let data = SocketParser.parseData(noPlaceholders) as! [AnyObject]
-            
+
             return SocketPacket(type: SocketPacketType(str: type), data: data,
                 nsp: nsp, placeholders: placeholders, id: id)
         }
-        
+
         return nil
     }
-    
-<<<<<<< HEAD
-    // Parse an NSArray looking for binary data
-    class func parseArray(arr:NSArray, var currentPlaceholder:Int) -> (NSArray, Bool, [NSData]) {
-        var replacementArr = [AnyObject](count: arr.count, repeatedValue: 1)
-        var hasBinary = false
-        var arrayDatas = [NSData]()
-        
-        for g in 0..<arr.count {
-            if arr[g] is NSData {
-                hasBinary = true
-                currentPlaceholder++
-                let sendData = arr[g] as! NSData
-                
-                arrayDatas.append(sendData)
-                replacementArr[g] = ["_placeholder": true,
-                    "num": currentPlaceholder]
-            } else if let dict = arr[g] as? NSDictionary {
-                let (nestDict, hadBinary, dictArrs) = self.parseNSDictionary(dict,
-                    currentPlaceholder: currentPlaceholder)
-                
-                if hadBinary {
-                    hasBinary = true
-                    currentPlaceholder += dictArrs.count
-                    replacementArr[g] = nestDict
-                    arrayDatas.extend(dictArrs)
-                } else {
-                    replacementArr[g] = dict
-                }
-            } else if let nestArr = arr[g] as? NSArray {
-                // Recursive
-                let (nested, hadBinary, nestDatas) = self.parseArray(nestArr,
-                    currentPlaceholder: currentPlaceholder)
-                
-                if hadBinary {
-                    hasBinary = true
-                    currentPlaceholder += nestDatas.count
-                    replacementArr[g] = nested
-                    arrayDatas.extend(nestDatas)
-                } else {
-                    replacementArr[g] = arr[g]
-                }
-            } else {
-                replacementArr[g] = arr[g]
-            }
-        }
-        
-        return (replacementArr, hasBinary, arrayDatas)
-    }
-    
-=======
->>>>>>> 4c7b3175
+
     // Parses data for events
     class func parseData(data:String) -> AnyObject? {
         var err:NSError?
         let stringData = data.dataUsingEncoding(NSUTF8StringEncoding, allowLossyConversion: false)
         let parsed:AnyObject? = NSJSONSerialization.JSONObjectWithData(stringData!,
             options: NSJSONReadingOptions.AllowFragments, error: &err)
-        
+
         if err != nil {
             // println(err)
             return nil
         }
-        
+
         return parsed
     }
-    
-<<<<<<< HEAD
-    class func parseEmitArgs(args:[AnyObject]) -> ([AnyObject], Bool, [NSData]) {
-        var items = [AnyObject](count: args.count, repeatedValue: 1)
-        var currentPlaceholder = -1
-        var hasBinary = false
-        var emitDatas = [NSData]()
-        
-        for i in 0..<args.count {
-            if let dict = args[i] as? NSDictionary {
-                // Check for binary data
-                let (newDict, hadBinary, binaryDatas) = self.parseNSDictionary(dict,
-                    currentPlaceholder: currentPlaceholder)
-                if hadBinary {
-                    currentPlaceholder += binaryDatas.count
-                    emitDatas.extend(binaryDatas)
-                    hasBinary = true
-                    items[i] = newDict
-                } else {
-                    items[i] = dict
-                }
-            } else if let arr = args[i] as? NSArray {
-                // arg is array, check for binary
-                let (replace, hadData, newDatas) = self.parseArray(arr,
-                    currentPlaceholder: currentPlaceholder)
-                
-                if hadData {
-                    hasBinary = true
-                    currentPlaceholder += newDatas.count
-                    
-                    for data in newDatas {
-                        emitDatas.append(data)
-                    }
-                    
-                    items[i] = replace
-                } else {
-                    items[i] = arr
-                }
-            } else if let binaryData = args[i] as? NSData {
-                // args is just binary
-                hasBinary = true
-                
-                currentPlaceholder++
-                items[i] = ["_placeholder": true, "num": currentPlaceholder]
-                emitDatas.append(binaryData)
-            } else {
-                items[i] = args[i]
-            }
-        }
-        
-        return (items, hasBinary, emitDatas)
-    }
-    
-    // Parses a NSDictionary, looking for NSData objects
-    class func parseNSDictionary(dict:NSDictionary, var currentPlaceholder:Int) -> (NSDictionary, Bool, [NSData]) {
-        var returnDict = NSMutableDictionary()
-        var hasBinary = false
-        var returnDatas = [NSData]()
-        
-        for (key, value) in dict {
-            if let binaryData = value as? NSData {
-                currentPlaceholder++
-                hasBinary = true
-                returnDatas.append(binaryData)
-                returnDict[key as! String] = ["_placeholder": true, "num": currentPlaceholder]
-            } else if let arr = value as? NSArray {
-                let (replace, hadBinary, arrDatas) = self.parseArray(arr, currentPlaceholder: currentPlaceholder)
-                
-                if hadBinary {
-                    hasBinary = true
-                    returnDict[key as! String] = replace
-                    currentPlaceholder += arrDatas.count
-                    returnDatas.extend(arrDatas)
-                } else {
-                    returnDict[key as! String] = arr
-                }
-            } else if let dict = value as? NSDictionary {
-                // Recursive
-                let (nestDict, hadBinary, nestDatas) = self.parseNSDictionary(dict, currentPlaceholder: currentPlaceholder)
-                
-                if hadBinary {
-                    hasBinary = true
-                    returnDict[key as! String] = nestDict
-                    currentPlaceholder += nestDatas.count
-                    returnDatas.extend(nestDatas)
-                } else {
-                    returnDict[key as! String] = dict
-                }
-            } else {
-                returnDict[key as! String] = value
-            }
-        }
-        
-        return (returnDict, hasBinary, returnDatas)
-=======
+
     class func parseForEmit(packet:SocketPacket) {
         shredder.deconstructPacket(packet)
->>>>>>> 4c7b3175
-    }
-    
+    }
+
     // Parses messages recieved
     class func parseSocketMessage(stringMessage:String, socket:SocketIOClient) {
         if stringMessage == "" {
             return
         }
-        
+
         func checkNSP(nsp:String) -> Bool {
             if nsp == "" && socket.nsp != "/" {
                 return true
@@ -335,32 +189,32 @@
                 return false
             }
         }
-        
+
         let p = parseString(stringMessage) as SocketPacket!
-        
+
         if p.type == SocketPacketType.EVENT {
             if checkNSP(p.nsp) {
                 return
             }
-            
+
             socket.handleEvent(p.getEvent(), data: p.data, isInternalMessage: false, wantsAck: p.id, withAckType: 3)
         } else if p.type == SocketPacketType.ACK {
             if checkNSP(p.nsp) {
                 return
             }
-            
+
             socket.handleAck(p.id!, data: p.data)
         } else if p.type == SocketPacketType.BINARY_EVENT {
             if checkNSP(p.nsp) {
                 return
             }
-            
+
             socket.waitingData.append(p)
         } else if p.type == SocketPacketType.BINARY_ACK {
             if checkNSP(p.nsp) {
                 return
             }
-            
+
             p.justAck = true
             socket.waitingData.append(p)
         } else if p.type == SocketPacketType.CONNECT {
@@ -375,25 +229,25 @@
             socket.didForceClose(message: "Got Disconnect")
         }
     }
-    
+
     // Handles binary data
     class func parseBinaryData(data:NSData, socket:SocketIOClient) {
         // NSLog(data.base64EncodedStringWithOptions(NSDataBase64EncodingOptions.allZeros))
-        
+
         if socket.waitingData.count == 0 {
             NSLog("Got data when not remaking packet")
             return
         }
-        
+
         let shouldExecute = socket.waitingData[0].addData(data)
-        
+
         if !shouldExecute {
             return
         }
-        
+
         let packet = socket.waitingData.removeAtIndex(0)
         packet.fillInPlaceholders()
-        
+
         if !packet.justAck {
             socket.handleEvent(packet.getEvent(), data: packet.data,
                 wantsAck: packet.id, withAckType: 6)
