//
//  Event.swift
//  Socket.IO-Swift
//
//  Created by Erik Little on 1/18/15.
//
//  Permission is hereby granted, free of charge, to any person obtaining a copy
//  of this software and associated documentation files (the "Software"), to deal
//  in the Software without restriction, including without limitation the rights
//  to use, copy, modify, merge, publish, distribute, sublicense, and/or sell
//  copies of the Software, and to permit persons to whom the Software is
//  furnished to do so, subject to the following conditions:
//
//  The above copyright notice and this permission notice shall be included in
//  all copies or substantial portions of the Software.
//
//  THE SOFTWARE IS PROVIDED "AS IS", WITHOUT WARRANTY OF ANY KIND, EXPRESS OR
//  IMPLIED, INCLUDING BUT NOT LIMITED TO THE WARRANTIES OF MERCHANTABILITY,
//  FITNESS FOR A PARTICULAR PURPOSE AND NONINFRINGEMENT. IN NO EVENT SHALL THE
//  AUTHORS OR COPYRIGHT HOLDERS BE LIABLE FOR ANY CLAIM, DAMAGES OR OTHER
//  LIABILITY, WHETHER IN AN ACTION OF CONTRACT, TORT OR OTHERWISE, ARISING FROM,
//  OUT OF OR IN CONNECTION WITH THE SOFTWARE OR THE USE OR OTHER DEALINGS IN
//  THE SOFTWARE.

import Foundation

class SocketEvent {
    let justAck:Bool!
    var ack:Int?
    var args:AnyObject!
    lazy var currentPlace = 0
    lazy var datas = [NSData]()
    var event:String!
    var placeholders:Int!
    
    init(event:String, args:AnyObject?, placeholders:Int = 0, ackNum:Int? = nil, justAck:Bool = false) {
        self.event = event
        self.args = args
        self.placeholders = placeholders
        self.ack = ackNum
        self.justAck = justAck
    }
    
    func addData(data:NSData) -> Bool {
        func checkDoEvent() -> Bool {
            if self.placeholders == self.currentPlace {
                return true
            } else {
                return false
            }
        }
        
        if checkDoEvent() {
            return true
        }
        
        self.datas.append(data)
        self.currentPlace++
        
        if checkDoEvent() {
            self.currentPlace = 0
            return true
        } else {
            return false
        }
    }
    
    class func createMessageForEvent(event:String, withArgs args:[AnyObject],
        hasBinary:Bool, withDatas datas:Int = 0, toNamespace nsp:String?, wantsAck ack:Int? = nil) -> String {
            
            var message:String
            var jsonSendError:NSError?
            
            if !hasBinary {
                if nsp == nil {
                    if ack == nil {
                        message = "2[\"\(event)\""
                    } else {
                        message = "2\(ack!)[\"\(event)\""
                    }
                } else {
                    if ack == nil {
                        message = "2/\(nsp!),[\"\(event)\""
                    } else {
                        message = "2/\(nsp!),\(ack!)[\"\(event)\""
                    }
                }
            } else {
                if nsp == nil {
                    if ack == nil {
                        message = "5\(datas)-[\"\(event)\""
                    } else {
                        message = "5\(datas)-\(ack!)[\"\(event)\""
                    }
                } else {
                    if ack == nil {
                        message = "5\(datas)-/\(nsp!),[\"\(event)\""
                    } else {
                        message = "5\(datas)-/\(nsp!),\(ack!)[\"\(event)\""
                    }
                }
            }
            
            return self.completeMessage(message, args: args)
    }
    
    class func createAck(ack:Int, withArgs args:[AnyObject], withAckType ackType:Int,
        withNsp nsp:String, withBinary binary:Int = 0) -> String {
            var msg:String
            
            if ackType == 3 {
                if nsp == "/" {
                    msg = "3\(ack)["
                } else {
                    msg = "3/\(nsp),\(ack)["
                }
            } else {
                if nsp == "/" {
                    msg = "6\(binary)-\(ack)["
                } else {
                    msg = "6\(binary)-/\(nsp),\(ack)["
                }
            }
            
            return self.completeMessage(msg, args: args, ack: true)
    }
    
    private class func completeMessage(var message:String, args:[AnyObject], ack:Bool = false) -> String {
        var err:NSError?
        
        if args.count == 0 {
            return message + "]"
        } else if !ack {
            message += ","
        }
        
        for arg in args {
            
            if arg is NSDictionary || arg is [AnyObject] {
                let jsonSend = NSJSONSerialization.dataWithJSONObject(arg,
                    options: NSJSONWritingOptions(0), error: &err)
                let jsonString = NSString(data: jsonSend!, encoding: NSUTF8StringEncoding)
                
                message += jsonString! as String
                message += ","
                continue
            }
            
            if arg is String {
                message += "\"\(arg)\""
                message += ","
                continue
            }
            
            message += "\(arg)"
            message += ","
        }
        
        if message != "" {
            message.removeAtIndex(message.endIndex.predecessor())
        }
        
        return message + "]"
    }
    
    private func fillInArray(arr:NSArray) -> NSArray {
        var newArr = [AnyObject](count: arr.count, repeatedValue: 0)
        // println(arr)
        
        for i in 0..<arr.count {
            if let nest = arr[i] as? NSArray {
                newArr[i] = self.fillInArray(nest)
            } else if let dict = arr[i] as? NSDictionary {
                newArr[i] = self.fillInDict(dict)
            } else if let str = arr[i] as? String {
                if let num = str["~~(\\d)"].groups() {
                    newArr[i] = self.datas[num[1].toInt()!]
                } else {
                    newArr[i] = arr[i]
                }
            } else {
                newArr[i] = arr[i]
            }
        }
        
        return newArr
    }
    
    private func fillInDict(dict:NSDictionary) -> NSDictionary {
        var newDict = [String: AnyObject]()
        
        for (key, value) in dict {
            newDict[key as! String] = value
            
            // If the value is a string we need to check
            // if it is a placeholder for data
            if let str = value as? String {
<<<<<<< HEAD
                let mut = RegexMutable(str)
                
                if let num = mut["~~(\\d)"].groups() {
                    newDict[key as! String] = self.datas[num[1].toInt()!]
=======
                if let num = str["~~(\\d)"].groups() {
                    newDict[key as String] = self.datas[num[1].toInt()!]
>>>>>>> c1037340
                } else {
                    newDict[key as! String] = str
                }
            } else if let nestDict = value as? NSDictionary {
                newDict[key as! String] = self.fillInDict(nestDict)
            } else if let arr = value as? NSArray {
                newDict[key as! String] = self.fillInArray(arr)
            }
        }
        
        return newDict
    }
    
    func fillInPlaceholders(_ args:AnyObject = true) -> AnyObject {
        if let dict = args as? NSDictionary {
            return self.fillInDict(dict)
        } else if let arr = args as? NSArray {
            return self.fillInArray(args as! NSArray)
        } else if let string = args as? String {
            if string == "~~\(self.currentPlace)" {
                return self.datas[0]
            }
        } else if args is Bool {
            // We have multiple items
            // Do it live
            let argsAsArray = "[\(self.args)]"
            if let parsedArr = SocketParser.parseData(argsAsArray) as? NSArray {
                var returnArr = [AnyObject](count: parsedArr.count, repeatedValue: 0)
                
                for i in 0..<parsedArr.count {
                    if let str = parsedArr[i] as? String {
                        if let num = str["~~(\\d)"].groups() {
                            returnArr[i] = self.datas[num[1].toInt()!]
                        } else {
                            returnArr[i] = str
                        }
                    } else if let arr = parsedArr[i] as? NSArray {
                        returnArr[i] = self.fillInArray(arr)
                    } else if let dict = parsedArr[i] as? NSDictionary {
                        returnArr[i] = self.fillInDict(dict)
                    } else {
                        returnArr[i] = parsedArr[i]
                    }
                }
                return returnArr
            }
        }
        
        return false
    }
}<|MERGE_RESOLUTION|>--- conflicted
+++ resolved
@@ -32,7 +32,7 @@
     lazy var datas = [NSData]()
     var event:String!
     var placeholders:Int!
-    
+
     init(event:String, args:AnyObject?, placeholders:Int = 0, ackNum:Int? = nil, justAck:Bool = false) {
         self.event = event
         self.args = args
@@ -40,7 +40,7 @@
         self.ack = ackNum
         self.justAck = justAck
     }
-    
+
     func addData(data:NSData) -> Bool {
         func checkDoEvent() -> Bool {
             if self.placeholders == self.currentPlace {
@@ -49,14 +49,14 @@
                 return false
             }
         }
-        
+
         if checkDoEvent() {
             return true
         }
-        
+
         self.datas.append(data)
         self.currentPlace++
-        
+
         if checkDoEvent() {
             self.currentPlace = 0
             return true
@@ -64,13 +64,13 @@
             return false
         }
     }
-    
+
     class func createMessageForEvent(event:String, withArgs args:[AnyObject],
         hasBinary:Bool, withDatas datas:Int = 0, toNamespace nsp:String?, wantsAck ack:Int? = nil) -> String {
-            
+
             var message:String
             var jsonSendError:NSError?
-            
+
             if !hasBinary {
                 if nsp == nil {
                     if ack == nil {
@@ -100,14 +100,14 @@
                     }
                 }
             }
-            
+
             return self.completeMessage(message, args: args)
     }
-    
+
     class func createAck(ack:Int, withArgs args:[AnyObject], withAckType ackType:Int,
         withNsp nsp:String, withBinary binary:Int = 0) -> String {
             var msg:String
-            
+
             if ackType == 3 {
                 if nsp == "/" {
                     msg = "3\(ack)["
@@ -121,52 +121,52 @@
                     msg = "6\(binary)-/\(nsp),\(ack)["
                 }
             }
-            
+
             return self.completeMessage(msg, args: args, ack: true)
     }
-    
+
     private class func completeMessage(var message:String, args:[AnyObject], ack:Bool = false) -> String {
         var err:NSError?
-        
+
         if args.count == 0 {
             return message + "]"
         } else if !ack {
             message += ","
         }
-        
+
         for arg in args {
-            
+
             if arg is NSDictionary || arg is [AnyObject] {
                 let jsonSend = NSJSONSerialization.dataWithJSONObject(arg,
                     options: NSJSONWritingOptions(0), error: &err)
                 let jsonString = NSString(data: jsonSend!, encoding: NSUTF8StringEncoding)
-                
+
                 message += jsonString! as String
                 message += ","
                 continue
             }
-            
+
             if arg is String {
                 message += "\"\(arg)\""
                 message += ","
                 continue
             }
-            
+
             message += "\(arg)"
             message += ","
         }
-        
+
         if message != "" {
             message.removeAtIndex(message.endIndex.predecessor())
         }
-        
+
         return message + "]"
     }
-    
+
     private func fillInArray(arr:NSArray) -> NSArray {
         var newArr = [AnyObject](count: arr.count, repeatedValue: 0)
         // println(arr)
-        
+
         for i in 0..<arr.count {
             if let nest = arr[i] as? NSArray {
                 newArr[i] = self.fillInArray(nest)
@@ -182,28 +182,21 @@
                 newArr[i] = arr[i]
             }
         }
-        
+
         return newArr
     }
-    
+
     private func fillInDict(dict:NSDictionary) -> NSDictionary {
         var newDict = [String: AnyObject]()
-        
+
         for (key, value) in dict {
             newDict[key as! String] = value
-            
+
             // If the value is a string we need to check
             // if it is a placeholder for data
             if let str = value as? String {
-<<<<<<< HEAD
-                let mut = RegexMutable(str)
-                
-                if let num = mut["~~(\\d)"].groups() {
-                    newDict[key as! String] = self.datas[num[1].toInt()!]
-=======
                 if let num = str["~~(\\d)"].groups() {
                     newDict[key as String] = self.datas[num[1].toInt()!]
->>>>>>> c1037340
                 } else {
                     newDict[key as! String] = str
                 }
@@ -213,10 +206,10 @@
                 newDict[key as! String] = self.fillInArray(arr)
             }
         }
-        
+
         return newDict
     }
-    
+
     func fillInPlaceholders(_ args:AnyObject = true) -> AnyObject {
         if let dict = args as? NSDictionary {
             return self.fillInDict(dict)
@@ -232,7 +225,7 @@
             let argsAsArray = "[\(self.args)]"
             if let parsedArr = SocketParser.parseData(argsAsArray) as? NSArray {
                 var returnArr = [AnyObject](count: parsedArr.count, repeatedValue: 0)
-                
+
                 for i in 0..<parsedArr.count {
                     if let str = parsedArr[i] as? String {
                         if let num = str["~~(\\d)"].groups() {
@@ -251,7 +244,7 @@
                 return returnArr
             }
         }
-        
+
         return false
     }
 }