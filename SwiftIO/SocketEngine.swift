//
//  SocketEngine.swift
//  Socket.IO-Swift
//
//  Created by Erik Little on 3/3/15.
//
//  Permission is hereby granted, free of charge, to any person obtaining a copy
//  of this software and associated documentation files (the "Software"), to deal
//  in the Software without restriction, including without limitation the rights
//  to use, copy, modify, merge, publish, distribute, sublicense, and/or sell
//  copies of the Software, and to permit persons to whom the Software is
//  furnished to do so, subject to the following conditions:
//
//  The above copyright notice and this permission notice shall be included in
//  all copies or substantial portions of the Software.
//
//  THE SOFTWARE IS PROVIDED "AS IS", WITHOUT WARRANTY OF ANY KIND, EXPRESS OR
//  IMPLIED, INCLUDING BUT NOT LIMITED TO THE WARRANTIES OF MERCHANTABILITY,
//  FITNESS FOR A PARTICULAR PURPOSE AND NONINFRINGEMENT. IN NO EVENT SHALL THE
//  AUTHORS OR COPYRIGHT HOLDERS BE LIABLE FOR ANY CLAIM, DAMAGES OR OTHER
//  LIABILITY, WHETHER IN AN ACTION OF CONTRACT, TORT OR OTHERWISE, ARISING FROM,
//  OUT OF OR IN CONNECTION WITH THE SOFTWARE OR THE USE OR OTHER DEALINGS IN
//  THE SOFTWARE.

import Foundation

extension String {
    private var length:Int {
        return count(self)
    }
}

private typealias Probe = (msg:String, type:PacketType, data:ContiguousArray<NSData>?)
private typealias ProbeWaitQueue = [Probe]

public enum PacketType:String {
    case OPEN = "0"
    case CLOSE = "1"
    case PING = "2"
    case PONG = "3"
    case MESSAGE = "4"
    case UPGRADE = "5"
    case NOOP = "6"
}

public class SocketEngine: NSObject, WebSocketDelegate {
    private let workQueue = NSOperationQueue()
    private let emitQueue = dispatch_queue_create(
        "engineEmitQueue".cStringUsingEncoding(NSUTF8StringEncoding), DISPATCH_QUEUE_SERIAL)
    private let parseQueue = dispatch_queue_create(
        "engineParseQueue".cStringUsingEncoding(NSUTF8StringEncoding), DISPATCH_QUEUE_SERIAL)
    private let handleQueue = dispatch_queue_create(
        "engineHandleQueue".cStringUsingEncoding(NSUTF8StringEncoding), DISPATCH_QUEUE_SERIAL)
    private let session:NSURLSession!
    private var closed = false
    private var _connected = false
    private var fastUpgrade = false
    private var forcePolling = false
    private var forceWebsockets = false
    private var pingTimer:NSTimer?
    private var postWait = [String]()
    private var _polling = true
    private var probing = false
    private var probeWait = ProbeWaitQueue()
    private var waitingForPoll = false
    private var waitingForPost = false
    private var _websocket = false
    private var websocketConnected = false
    var connected:Bool {
        return self._connected
    }
    
    weak var client:SocketEngineClient?
    var cookies:[NSHTTPCookie]?
    var pingInterval:Int?
    var polling:Bool {
        return self._polling
    }
    var sid = ""
    var urlPolling:String?
    var urlWebSocket:String?
    var websocket:Bool {
        return self._websocket
    }
    var ws:WebSocket?

    public init(client:SocketEngineClient, forcePolling:Bool,
        forceWebsockets:Bool, withCookies cookies:[NSHTTPCookie]?) {
            self.client = client
            self.forcePolling = forcePolling
            self.forceWebsockets = forceWebsockets
            self.cookies = cookies
            self.session = NSURLSession(configuration: NSURLSessionConfiguration.ephemeralSessionConfiguration(),
                delegate: nil, delegateQueue: self.workQueue)
    }

    public func close(#fast:Bool) {
        self.pingTimer?.invalidate()
        self.closed = true
<<<<<<< HEAD

        if self.polling {
            self.write("", withType: PacketType.CLOSE, withData: nil)
            self.client.didForceClose("Disconnect")
        } else {
            self.ws?.disconnect()

            if fast {
                self.client.didForceClose("Fast Disconnect")
            }
=======
        
        self.write("", withType: PacketType.CLOSE, withData: nil)
        self.ws?.disconnect()
        
        if fast || self.polling {
            self.client?.didForceClose("Disconnect")
>>>>>>> c2d488e3
        }
    }

    private func createBinaryDataForSend(data:NSData) -> (NSData?, String?) {
        if self.websocket {
            var byteArray = [UInt8](count: 1, repeatedValue: 0x0)
            byteArray[0] = 4
            var mutData = NSMutableData(bytes: &byteArray, length: 1)
            mutData.appendData(data)
            return (mutData, nil)
        } else {
            var str = "b4"
            str += data.base64EncodedStringWithOptions(
                NSDataBase64EncodingOptions.Encoding64CharacterLineLength)

            return (nil, str)
        }
    }

    private func createURLs(params:[String: AnyObject]?) -> (String, String) {
        if self.client == nil {
            return ("", "")
        }
        
        var url = "\(self.client!.socketURL)/socket.io/?transport="
        var urlPolling:String
        var urlWebSocket:String
<<<<<<< HEAD

        if self.client.secure {
=======
        
        if self.client!.secure {
>>>>>>> c2d488e3
            urlPolling = "https://" + url + "polling"
            urlWebSocket = "wss://" + url + "websocket"
        } else {
            urlPolling = "http://" + url + "polling"
            urlWebSocket = "ws://" + url + "websocket"
        }

        if params != nil {
            for (key, value) in params! {
                let keyEsc = key.stringByAddingPercentEncodingWithAllowedCharacters(
                    NSCharacterSet.URLHostAllowedCharacterSet())!
                urlPolling += "&\(keyEsc)="
                urlWebSocket += "&\(keyEsc)="

                if value is String {
                    let valueEsc = (value as! String).stringByAddingPercentEncodingWithAllowedCharacters(
                        NSCharacterSet.URLHostAllowedCharacterSet())!
                    urlPolling += "\(valueEsc)"
                    urlWebSocket += "\(valueEsc)"
                } else {
                    urlPolling += "\(value)"
                    urlWebSocket += "\(value)"
                }
            }
        }

        return (urlPolling, urlWebSocket)
    }

    private func createWebsocket(andConnect connect:Bool) {
        self.ws = WebSocket(url: NSURL(string: self.urlWebSocket! + "&sid=\(self.sid)")!)
        self.ws?.queue = self.handleQueue
        self.ws?.delegate = self

        if connect {
            self.ws?.connect()
        }
    }

    private func doFastUpgrade() {
        if self.waitingForPoll {
            NSLog("Outstanding poll when switched to websockets," +
                "we'll probably disconnect soon. You should report this.")
        }
        
        self.sendWebSocketMessage("", withType: PacketType.UPGRADE, datas: nil)
        self._websocket = true
        self._polling = false
        self.fastUpgrade = false
        self.probing = false
        self.flushProbeWait()
    }

    private func doPoll() {
        if self.websocket || self.waitingForPoll || !self.connected {
            return
        }

        self.waitingForPoll = true
        let req = NSMutableURLRequest(URL: NSURL(string: self.urlPolling! + "&sid=\(self.sid)&b64=1")!)

        self.doRequest(req)
    }

    private func doRequest(req:NSMutableURLRequest) {
        if !self.polling {
            return
        }

        req.cachePolicy = NSURLRequestCachePolicy.ReloadIgnoringLocalAndRemoteCacheData

        // NSLog("Doing request: \(req)")
        self.session.dataTaskWithRequest(req) {[weak self] data, res, err in
            if self == nil {
                return
            } else if err != nil {
                if self!.polling {
                    self?.handlePollingFailed(err.localizedDescription)
                } else {
                    NSLog(err.localizedDescription)
                }

                return
            }

            // NSLog("Got response: \(res)")

            if let str = NSString(data: data, encoding: NSUTF8StringEncoding) as? String {
                dispatch_async(self!.parseQueue) {
                    self?.parsePollingMessage(str)
                    return
                }
            }

            self?.waitingForPoll = false
<<<<<<< HEAD

=======
>>>>>>> c2d488e3
            if self!.fastUpgrade {
                self?.doFastUpgrade()
                return
            } else if !self!.closed && self!.polling {
                self?.doPoll()
            }
            }.resume()
    }

    private func flushProbeWait() {
        // NSLog("flushing probe wait")
        dispatch_async(self.emitQueue) {[weak self] in
            if self == nil {
                return
            }

            for waiter in self!.probeWait {
                self?.write(waiter.msg, withType: waiter.type, withData: waiter.data)
            }

            self?.probeWait.removeAll(keepCapacity: false)

            if self?.postWait.count != 0 {
                self?.flushWaitingForPostToWebSocket()
            }
        }
    }

    private func flushWaitingForPost() {
        if self.postWait.count == 0 || !self.connected {
            return
        } else if self.websocket {
            self.flushWaitingForPostToWebSocket()
            return
        }

        var postStr = ""

        for packet in self.postWait {
            let len = count(packet)

            postStr += "\(len):\(packet)"
        }

        self.postWait.removeAll(keepCapacity: false)

        let req = NSMutableURLRequest(URL: NSURL(string: self.urlPolling! + "&sid=\(self.sid)")!)

        req.HTTPMethod = "POST"
        req.setValue("text/plain; charset=UTF-8", forHTTPHeaderField: "Content-Type")

        let postData = postStr.dataUsingEncoding(NSUTF8StringEncoding,
            allowLossyConversion: false)!

        req.HTTPBody = postData
        req.setValue(String(postData.length), forHTTPHeaderField: "Content-Length")

        self.waitingForPost = true

        // NSLog("posting: \(postStr)")
        // NSLog("Posting with WS status of: \(self.websocket)")

        self.session.dataTaskWithRequest(req) {[weak self] data, res, err in
            if self == nil {
                return
            } else if err != nil && self!.polling {
                self?.handlePollingFailed(err.localizedDescription)
                return
            } else if err != nil {
                NSLog(err.localizedDescription)
                return
            }

            self?.waitingForPost = false
            dispatch_async(self!.emitQueue) {
                if !self!.fastUpgrade {
                    self?.flushWaitingForPost()
                    self?.doPoll()
                }
            }}.resume()
    }

    // We had packets waiting for send when we upgraded
    // Send them raw
    private func flushWaitingForPostToWebSocket() {
        for msg in self.postWait {
            self.ws?.writeString(msg)
        }

        self.postWait.removeAll(keepCapacity: true)
    }

    // A poll failed, tell the client about it

    private func handlePollingFailed(reason:String) {
        self._connected = false
        self.ws?.disconnect()
        self.pingTimer?.invalidate()
        self.waitingForPoll = false
        self.waitingForPost = false
<<<<<<< HEAD

        if !self.closed && !self.client.reconnecting {
            self.client.pollingDidFail(reason)
        } else if !self.client.reconnecting {
            self.client.didForceClose(reason)
=======
        
        if self.client == nil {
            return
        }
        
        if !self.closed && !self.client!.reconnecting {
            self.client?.pollingDidFail(reason)
        } else if !self.client!.reconnecting {
            self.client?.didForceClose(reason)
>>>>>>> c2d488e3
        }
    }

    public func open(opts:[String: AnyObject]? = nil) {
        if self.connected {
            fatalError("Engine tried to open while connected")
        }

        self.closed = false
        let (urlPolling, urlWebSocket) = self.createURLs(opts)
        self.urlPolling = urlPolling
        self.urlWebSocket = urlWebSocket

        if self.forceWebsockets {
            self._polling = false
            self._websocket = true
            self.createWebsocket(andConnect: true)
            return
        }

        let reqPolling = NSMutableURLRequest(URL: NSURL(string: urlPolling + "&b64=1")!)

        if self.cookies != nil {
            let headers = NSHTTPCookie.requestHeaderFieldsWithCookies(self.cookies!)
            reqPolling.allHTTPHeaderFields = headers
        }

        self.doRequest(reqPolling)
    }

    // Translatation of engine.io-parser#decodePayload
    private func parsePollingMessage(str:String) {
        if str.length == 1 {
            return
        }

        // println(str)

        let strArray = Array(str)
        var length = ""
        var n = 0
        var msg = ""

        func testLength(length:String, inout n:Int) -> Bool {
            if let num = length.toInt() {
                n = num
            } else {
                return true
            }

            return false
        }

        for var i = 0, l = str.length; i < l; i = i &+ 1 {
            let chr = String(strArray[i])

            if chr != ":" {
                length += chr
            } else {
                if length == "" || testLength(length, &n) {
                    NSLog("parsing error: \(str)")
                    self.handlePollingFailed("Error parsing XHR message")
                    return
                }

                msg = String(strArray[i&+1...i&+n])

                if let lengthInt = length.toInt() {
                    if lengthInt != msg.length {
                        NSLog("parsing error: \(str)")
                        return
                    }
                }

                if msg.length != 0 {
                    // Be sure to capture the value of the msg
                    dispatch_async(self.handleQueue) {[weak self, msg] in
                        self?.parseEngineMessage(msg, fromPolling: true)
                        return
                    }
                }

                i += n
                length = ""
            }
        }
    }

    private func parseEngineData(data:NSData) {
        if self.client == nil {
            return
        }
        
        dispatch_async(self.client!.handleQueue) {[weak self] in
            self?.client?.parseBinaryData(data.subdataWithRange(NSMakeRange(1, data.length - 1)))
            return
        }
    }

    private func parseEngineMessage(var message:String, fromPolling:Bool) {
        // NSLog("Engine got message: \(message)")
        if fromPolling {
            fixDoubleUTF8(&message)
        }

        let type = message["^(\\d)"].groups()?[1]

        if type != PacketType.MESSAGE.rawValue {
            // TODO Handle other packets
            if message.hasPrefix("b4") {
                // binary in base64 string

                message.removeRange(Range<String.Index>(start: message.startIndex,
                    end: advance(message.startIndex, 2)))

                if let data = NSData(base64EncodedString: message,
                    options: NSDataBase64DecodingOptions.IgnoreUnknownCharacters) {
                        // println("sending \(data)")
                        
                        if self.client == nil {
                            return
                        }
                        
                        dispatch_async(self.client!.handleQueue) {[weak self] in
                            self?.client?.parseBinaryData(data)
                            return
                        }
                }

                return
            } else if type == PacketType.NOOP.rawValue {
                self.doPoll()
                return
            } else if type == PacketType.PONG.rawValue {
                // We should upgrade
                if message == "3probe" {
                    self.upgradeTransport()
                    return
                }

                return
            } else if type == PacketType.OPEN.rawValue {
                var err:NSError?

                message.removeAtIndex(message.startIndex)
                let mesData = message.dataUsingEncoding(NSUTF8StringEncoding, allowLossyConversion: false)!

                if let json = NSJSONSerialization.JSONObjectWithData(mesData,
                    options: NSJSONReadingOptions.AllowFragments, error: &err) as? NSDictionary {
                        if let sid = json["sid"] as? String {
                            // println(json)
                            self.sid = sid
                            self._connected = true
                            if !self.forcePolling && !self.forceWebsockets {
                                self.createWebsocket(andConnect: true)
                            }
                        } else {
                            NSLog("Error handshaking")
                            return
                        }

                        if let pingInterval = json["pingInterval"] as? Int {
                            self.pingInterval = pingInterval / 1000
                        }
                } else {
                    fatalError("Error parsing engine connect")
                }

                self.startPingTimer()

                if !self.forceWebsockets {
                    self.doPoll()
                }

                return
            } else if type == PacketType.CLOSE.rawValue {
                if self.client == nil {
                    return
                }
                
                if self.polling {
                    self.client!.didForceClose("Disconnect")
                }

                return
            }
            // println("Got something idk what to do with")
            // println(messageString)
        }

        // Remove message type
        message.removeAtIndex(message.startIndex)
<<<<<<< HEAD

        dispatch_async(self.client.handleQueue) {[weak self] in
            self?.client.parseSocketMessage(message)
=======
        
        if self.client == nil {
            return
        }
        
        dispatch_async(self.client!.handleQueue) {[weak self] in
            self?.client?.parseSocketMessage(message)
>>>>>>> c2d488e3
            return
        }
    }

    private func probeWebSocket() {
        if self.websocketConnected {
            self.sendWebSocketMessage("probe", withType: PacketType.PING)
        }
    }

    /// Send an engine message (4)
    public func send(msg:String, withData datas:ContiguousArray<NSData>?) {
        if self.probing {
            self.probeWait.append((msg, PacketType.MESSAGE, datas))
        } else {
            self.write(msg, withType: PacketType.MESSAGE, withData: datas)
        }
    }

    func sendPing() {
        self.write("", withType: PacketType.PING, withData: nil)
    }

    /// Send polling message.
    /// Only call on emitQueue
    private func sendPollMessage(var msg:String, withType type:PacketType,
        datas:ContiguousArray<NSData>? = nil) {
            // println("Sending poll: \(msg) as type: \(type.rawValue)")
            doubleEncodeUTF8(&msg)
            let strMsg = "\(type.rawValue)\(msg)"

            self.postWait.append(strMsg)

            if datas != nil {
                for data in datas! {
                    let (nilData, b64Data) = self.createBinaryDataForSend(data)

                    self.postWait.append(b64Data!)
                }
            }

            if !self.waitingForPost {
                self.flushWaitingForPost()
            }
    }

    /// Send message on WebSockets
    /// Only call on emitQueue
    private func sendWebSocketMessage(str:String, withType type:PacketType,
        datas:ContiguousArray<NSData>? = nil) {
            // println("Sending ws: \(str) as type: \(type.rawValue)")
            self.ws?.writeString("\(type.rawValue)\(str)")

            if datas != nil {
                for data in datas! {
                    let (data, nilString) = self.createBinaryDataForSend(data)
                    if data != nil {
                        self.ws?.writeData(data!)
                    }
                }
            }
    }

    // Starts the ping timer
    private func startPingTimer() {
        if self.pingInterval == nil {
            return
        }

        self.pingTimer?.invalidate()
        dispatch_async(dispatch_get_main_queue()) {
            self.pingTimer = NSTimer.scheduledTimerWithTimeInterval(NSTimeInterval(self.pingInterval!),
                target: self,
                selector: Selector("sendPing"), userInfo: nil, repeats: true)
        }
    }

    private func upgradeTransport() {
        if self.websocketConnected {
            // NSLog("Doing fast upgrade")
            // Do a fast upgrade
            // At this point, we should not send anymore polling messages-
            self.fastUpgrade = true
            self.sendPollMessage("", withType: PacketType.NOOP)
        }
    }

    public func write(msg:String, withType type:PacketType, withData data:ContiguousArray<NSData>?) {
        dispatch_async(self.emitQueue) {[weak self] in
            if self == nil || !self!.connected {
                return
            }

            if self!.websocket {
                // NSLog("writing ws: \(msg):\(data)")
                self?.sendWebSocketMessage(msg, withType: type, datas: data)
            } else {
                // NSLog("writing poll: \(msg):\(data)")
                self?.sendPollMessage(msg, withType: type, datas: data)
            }
        }
    }

    // Delagate methods

    public func websocketDidConnect(socket:WebSocket) {
        self.websocketConnected = true

        if !self.forceWebsockets {
            self.probing = true
            self.probeWebSocket()
        } else {
            self._connected = true
            self.probing = false
            self._polling = false
        }
    }

    public func websocketDidDisconnect(socket:WebSocket, error:NSError?) {
        self.websocketConnected = false
        self.probing = false
<<<<<<< HEAD

=======
        
        if self.closed {
            self.client?.didForceClose("Disconnect")
            return
        }
        
>>>>>>> c2d488e3
        if self.websocket {
            self.pingTimer?.invalidate()
            self._connected = false
            self._websocket = false

            let reason = error?.localizedDescription
            self.client?.webSocketDidCloseWithCode(1,
                reason: reason == nil ? "Socket Disconnected" : reason!)
        } else {
            self.flushProbeWait()
        }
    }

    public func websocketDidReceiveMessage(socket:WebSocket, text:String) {
        self.parseEngineMessage(text, fromPolling: false)
    }

    public func websocketDidReceiveData(socket:WebSocket, data:NSData) {
        self.parseEngineData(data)
    }
}<|MERGE_RESOLUTION|>--- conflicted
+++ resolved
@@ -69,7 +69,7 @@
     var connected:Bool {
         return self._connected
     }
-    
+
     weak var client:SocketEngineClient?
     var cookies:[NSHTTPCookie]?
     var pingInterval:Int?
@@ -97,25 +97,12 @@
     public func close(#fast:Bool) {
         self.pingTimer?.invalidate()
         self.closed = true
-<<<<<<< HEAD
-
-        if self.polling {
-            self.write("", withType: PacketType.CLOSE, withData: nil)
-            self.client.didForceClose("Disconnect")
-        } else {
-            self.ws?.disconnect()
-
-            if fast {
-                self.client.didForceClose("Fast Disconnect")
-            }
-=======
-        
+
         self.write("", withType: PacketType.CLOSE, withData: nil)
         self.ws?.disconnect()
-        
+
         if fast || self.polling {
             self.client?.didForceClose("Disconnect")
->>>>>>> c2d488e3
         }
     }
 
@@ -139,17 +126,12 @@
         if self.client == nil {
             return ("", "")
         }
-        
+
         var url = "\(self.client!.socketURL)/socket.io/?transport="
         var urlPolling:String
         var urlWebSocket:String
-<<<<<<< HEAD
-
-        if self.client.secure {
-=======
-        
+
         if self.client!.secure {
->>>>>>> c2d488e3
             urlPolling = "https://" + url + "polling"
             urlWebSocket = "wss://" + url + "websocket"
         } else {
@@ -194,7 +176,7 @@
             NSLog("Outstanding poll when switched to websockets," +
                 "we'll probably disconnect soon. You should report this.")
         }
-        
+
         self.sendWebSocketMessage("", withType: PacketType.UPGRADE, datas: nil)
         self._websocket = true
         self._polling = false
@@ -245,10 +227,7 @@
             }
 
             self?.waitingForPoll = false
-<<<<<<< HEAD
-
-=======
->>>>>>> c2d488e3
+
             if self!.fastUpgrade {
                 self?.doFastUpgrade()
                 return
@@ -349,23 +328,15 @@
         self.pingTimer?.invalidate()
         self.waitingForPoll = false
         self.waitingForPost = false
-<<<<<<< HEAD
-
-        if !self.closed && !self.client.reconnecting {
-            self.client.pollingDidFail(reason)
-        } else if !self.client.reconnecting {
-            self.client.didForceClose(reason)
-=======
-        
+
         if self.client == nil {
             return
         }
-        
+
         if !self.closed && !self.client!.reconnecting {
             self.client?.pollingDidFail(reason)
         } else if !self.client!.reconnecting {
             self.client?.didForceClose(reason)
->>>>>>> c2d488e3
         }
     }
 
@@ -458,7 +429,7 @@
         if self.client == nil {
             return
         }
-        
+
         dispatch_async(self.client!.handleQueue) {[weak self] in
             self?.client?.parseBinaryData(data.subdataWithRange(NSMakeRange(1, data.length - 1)))
             return
@@ -484,11 +455,11 @@
                 if let data = NSData(base64EncodedString: message,
                     options: NSDataBase64DecodingOptions.IgnoreUnknownCharacters) {
                         // println("sending \(data)")
-                        
+
                         if self.client == nil {
                             return
                         }
-                        
+
                         dispatch_async(self.client!.handleQueue) {[weak self] in
                             self?.client?.parseBinaryData(data)
                             return
@@ -545,7 +516,7 @@
                 if self.client == nil {
                     return
                 }
-                
+
                 if self.polling {
                     self.client!.didForceClose("Disconnect")
                 }
@@ -558,19 +529,13 @@
 
         // Remove message type
         message.removeAtIndex(message.startIndex)
-<<<<<<< HEAD
-
-        dispatch_async(self.client.handleQueue) {[weak self] in
-            self?.client.parseSocketMessage(message)
-=======
-        
+
         if self.client == nil {
             return
         }
-        
+
         dispatch_async(self.client!.handleQueue) {[weak self] in
             self?.client?.parseSocketMessage(message)
->>>>>>> c2d488e3
             return
         }
     }
@@ -692,16 +657,12 @@
     public func websocketDidDisconnect(socket:WebSocket, error:NSError?) {
         self.websocketConnected = false
         self.probing = false
-<<<<<<< HEAD
-
-=======
-        
+
         if self.closed {
             self.client?.didForceClose("Disconnect")
             return
         }
-        
->>>>>>> c2d488e3
+
         if self.websocket {
             self.pingTimer?.invalidate()
             self._connected = false
