--- conflicted
+++ resolved
@@ -475,17 +475,9 @@
             self.sendWebSocketMessage("probe", withType: PacketType.PING)
         }
     }
-<<<<<<< HEAD
-
-    /*
-    Send a message with type 4
-    */
-    public func send(msg:String, withData datas:[NSData]?) {
-=======
-    
+
     /// Send an engine message (4)
     public func send(msg:String, withData datas:ContiguousArray<NSData>?) {
->>>>>>> 4c7b3175
         if self.probing {
             self.probeWait.append((msg, PacketType.MESSAGE, datas))
         } else {
@@ -504,10 +496,6 @@
     private func sendPollMessage(var msg:String, withType type:PacketType,
         datas:ContiguousArray<NSData>? = nil) {
             // println("Sending poll: \(msg) as type: \(type.rawValue)")
-<<<<<<< HEAD
-
-=======
->>>>>>> 4c7b3175
             doubleEncodeUTF8(&msg)
             let strMsg = "\(type.rawValue)\(msg)"
 
@@ -525,31 +513,18 @@
                 self.flushWaitingForPost()
             }
     }
-<<<<<<< HEAD
-
-    private func sendWebSocketMessage(str:String, withType type:PacketType, datas:[NSData]? = nil) {
-        // println("Sending ws: \(str) as type: \(type.rawValue)")
-        self.ws?.writeString("\(type.rawValue)\(str)")
-
-        if datas != nil {
-            for data in datas! {
-                let (data, nilString) = self.createBinaryDataForSend(data)
-                if data != nil {
-                    self.ws?.writeData(data!)
-=======
-    
+
     private func sendWebSocketMessage(str:String, withType type:PacketType,
         datas:ContiguousArray<NSData>? = nil) {
             // println("Sending ws: \(str) as type: \(type.rawValue)")
             self.ws?.writeString("\(type.rawValue)\(str)")
-            
+
             if datas != nil {
                 for data in datas! {
                     let (data, nilString) = self.createBinaryDataForSend(data)
                     if data != nil {
                         self.ws?.writeData(data!)
                     }
->>>>>>> 4c7b3175
                 }
             }
     }
@@ -576,13 +551,8 @@
             self.sendPollMessage("", withType: PacketType.NOOP)
         }
     }
-<<<<<<< HEAD
-
-    public func write(msg:String, withType type:PacketType, withData data:[NSData]?) {
-=======
-    
+
     public func write(msg:String, withType type:PacketType, withData data:ContiguousArray<NSData>?) {
->>>>>>> 4c7b3175
         dispatch_async(self.emitQueue) {[weak self] in
             if self == nil {
                 return
