//
//  SocketEngine.swift
//  Socket.IO-Swift
//
//  Created by Erik Little on 3/3/15.
//
//  Permission is hereby granted, free of charge, to any person obtaining a copy
//  of this software and associated documentation files (the "Software"), to deal
//  in the Software without restriction, including without limitation the rights
//  to use, copy, modify, merge, publish, distribute, sublicense, and/or sell
//  copies of the Software, and to permit persons to whom the Software is
//  furnished to do so, subject to the following conditions:
//
//  The above copyright notice and this permission notice shall be included in
//  all copies or substantial portions of the Software.
//
//  THE SOFTWARE IS PROVIDED "AS IS", WITHOUT WARRANTY OF ANY KIND, EXPRESS OR
//  IMPLIED, INCLUDING BUT NOT LIMITED TO THE WARRANTIES OF MERCHANTABILITY,
//  FITNESS FOR A PARTICULAR PURPOSE AND NONINFRINGEMENT. IN NO EVENT SHALL THE
//  AUTHORS OR COPYRIGHT HOLDERS BE LIABLE FOR ANY CLAIM, DAMAGES OR OTHER
//  LIABILITY, WHETHER IN AN ACTION OF CONTRACT, TORT OR OTHERWISE, ARISING FROM,
//  OUT OF OR IN CONNECTION WITH THE SOFTWARE OR THE USE OR OTHER DEALINGS IN
//  THE SOFTWARE.

import Foundation

extension String {
    private var length:Int {
        return count(self)
    }
}

private typealias Probe = (msg:String, type:PacketType, data:ContiguousArray<NSData>?)
private typealias ProbeWaitQueue = [Probe]

public enum PacketType: String {
    case OPEN = "0"
    case CLOSE = "1"
    case PING = "2"
    case PONG = "3"
    case MESSAGE = "4"
    case UPGRADE = "5"
    case NOOP = "6"
}

public class SocketEngine: NSObject, WebSocketDelegate {
    unowned let client:SocketEngineClient
    private let workQueue = NSOperationQueue()
    private let emitQueue = dispatch_queue_create(
        "engineEmitQueue".cStringUsingEncoding(NSUTF8StringEncoding), DISPATCH_QUEUE_SERIAL)
    private let parseQueue = dispatch_queue_create(
        "engineParseQueue".cStringUsingEncoding(NSUTF8StringEncoding), DISPATCH_QUEUE_SERIAL)
    private let handleQueue = dispatch_queue_create(
        "engineHandleQueue".cStringUsingEncoding(NSUTF8StringEncoding), DISPATCH_QUEUE_SERIAL)
    private let session:NSURLSession!
    private var closed = false
    private var _connected = false
    private var fastUpgrade = false
    private var forcePolling = false
    private var forceWebsockets = false
    private var pingTimer:NSTimer?
    private var postWait = [String]()
    private var _polling = true
    private var probing = false
    private var probeWait = ProbeWaitQueue()
    private var waitingForPoll = false
    private var waitingForPost = false
    private var _websocket = false
    private var websocketConnected = false
    var connected:Bool {
        return self._connected
    }
    var cookies:[NSHTTPCookie]?
    var pingInterval:Int?
    var polling:Bool {
        return self._polling
    }
    var sid = ""
    var urlPolling:String?
    var urlWebSocket:String?
    var websocket:Bool {
        return self._websocket
    }
    var ws:WebSocket?
<<<<<<< HEAD

    public init(client:SocketEngineClient, forcePolling:Bool, withCookies cookies:[NSHTTPCookie]?) {
        self.client = client
        self.forcePolling = forcePolling
        self.cookies = cookies
        self.session = NSURLSession(configuration: NSURLSessionConfiguration.ephemeralSessionConfiguration(),
            delegate: nil, delegateQueue: self.workQueue)
=======
    
    public init(client:SocketEngineClient, forcePolling:Bool,
        forceWebsockets:Bool, withCookies cookies:[NSHTTPCookie]?) {
            self.client = client
            self.forcePolling = forcePolling
            self.forceWebsockets = forceWebsockets
            self.cookies = cookies
            self.session = NSURLSession(configuration: NSURLSessionConfiguration.ephemeralSessionConfiguration(),
                delegate: nil, delegateQueue: self.workQueue)
>>>>>>> 57731beb
    }

    public func close(#fast:Bool) {
        self.pingTimer?.invalidate()
        self.closed = true

        if self.polling {
            self.write("", withType: PacketType.CLOSE, withData: nil)
            self.client.didForceClose("Disconnect")
        } else {
            self.ws?.disconnect()

            if fast {
                self.client.didForceClose("Fast Disconnect")
            }
        }
    }

    private func createBinaryDataForSend(data:NSData) -> (NSData?, String?) {
        if self.websocket {
            var byteArray = [UInt8](count: 1, repeatedValue: 0x0)
            byteArray[0] = 4
            var mutData = NSMutableData(bytes: &byteArray, length: 1)
            mutData.appendData(data)
            return (mutData, nil)
        } else {
            var str = "b4"
            str += data.base64EncodedStringWithOptions(
                NSDataBase64EncodingOptions.Encoding64CharacterLineLength)

            return (nil, str)
        }
    }

    private func createURLs(params:[String: AnyObject]?) -> (String, String) {
        var url = "\(self.client.socketURL)/socket.io/?transport="
        var urlPolling:String
        var urlWebSocket:String

        if self.client.secure {
            urlPolling = "https://" + url + "polling"
            urlWebSocket = "wss://" + url + "websocket"
        } else {
            urlPolling = "http://" + url + "polling"
            urlWebSocket = "ws://" + url + "websocket"
        }

        if params != nil {
            for (key, value) in params! {
                let keyEsc = key.stringByAddingPercentEncodingWithAllowedCharacters(
                    NSCharacterSet.URLHostAllowedCharacterSet())!
                urlPolling += "&\(keyEsc)="
                urlWebSocket += "&\(keyEsc)="

                if value is String {
                    let valueEsc = (value as! String).stringByAddingPercentEncodingWithAllowedCharacters(
                        NSCharacterSet.URLHostAllowedCharacterSet())!
                    urlPolling += "\(valueEsc)"
                    urlWebSocket += "\(valueEsc)"
                } else {
                    urlPolling += "\(value)"
                    urlWebSocket += "\(value)"
                }
            }
        }

        return (urlPolling, urlWebSocket)
    }
<<<<<<< HEAD

=======
    
    private func createWebsocket(andConnect connect:Bool) {
        self.ws = WebSocket(url: NSURL(string: self.urlWebSocket! + "&sid=\(self.sid)")!)
        self.ws?.queue = self.handleQueue
        self.ws?.delegate = self
        
        if connect {
            self.ws?.connect()
        }
    }
    
>>>>>>> 57731beb
    private func doFastUpgrade() {
        self.sendWebSocketMessage("", withType: PacketType.UPGRADE)
        self._websocket = true
        self._polling = false
        self.fastUpgrade = false
        self.flushProbeWait()
    }

    private func doPoll() {
        if self.websocket || self.waitingForPoll || !self.connected {
            return
        }

        self.waitingForPoll = true
        let req = NSURLRequest(URL: NSURL(string: self.urlPolling! + "&sid=\(self.sid)&b64=1")!)
        
        self.doRequest(req)
    }
<<<<<<< HEAD

    private func doRequest(callback:(String) -> Void) {
        if !self.polling {
            return
        }

        let req = NSURLRequest(URL: NSURL(string: self.urlPolling! + "&sid=\(self.sid)")!)

=======
    
    private func doRequest(req:NSURLRequest) {
        if !self.polling {
            return
        }
        
>>>>>>> 57731beb
        self.session.dataTaskWithRequest(req) {[weak self] data, res, err in
            if self == nil {
                return
            } else if err != nil {
                if self!.polling {
                    self?.handlePollingFailed(err.localizedDescription)
                }

                return
            }

            // println(data)


            if let str = NSString(data: data, encoding: NSUTF8StringEncoding) as? String {
                dispatch_async(self!.parseQueue) {
                    self?.parsePollingMessage(str)
                    return
                }
            }

            self?.waitingForPoll = false

            if self!.fastUpgrade {
                self?.doFastUpgrade()
                return
            } else if !self!.closed {
                self?.doPoll()
            }
            }.resume()
    }

    private func flushProbeWait() {
        // println("flushing probe wait")
        dispatch_async(self.emitQueue) {[weak self] in
            if self == nil {
                return
            }

            for waiter in self!.probeWait {
                self?.write(waiter.msg, withType: waiter.type, withData: waiter.data)
            }

            self?.probeWait.removeAll(keepCapacity: false)
        }
    }

    private func flushWaitingForPost() {
        if self.postWait.count == 0 || !self.connected {
            return
        } else if self.websocket {
            self.flushWaitingForPostToWebSocket()
            return
        }

        var postStr = ""

        for packet in self.postWait {
            let len = count(packet)

            postStr += "\(len):\(packet)"
        }

        self.postWait.removeAll(keepCapacity: false)

        let req = NSMutableURLRequest(URL: NSURL(string: self.urlPolling! + "&sid=\(self.sid)")!)

        req.HTTPMethod = "POST"
        req.setValue("text/plain; charset=UTF-8", forHTTPHeaderField: "Content-Type")

        let postData = postStr.dataUsingEncoding(NSUTF8StringEncoding,
            allowLossyConversion: false)!

        // NSLog("posting: \(postStr)")
        req.HTTPBody = postData
        req.setValue(String(postData.length), forHTTPHeaderField: "Content-Length")

        self.waitingForPost = true
        self.session.dataTaskWithRequest(req) {[weak self] data, res, err in
            if self == nil {
                return
            } else if err != nil && self!.polling {
                self?.handlePollingFailed(err.localizedDescription)
                return
            }

            self?.waitingForPost = false
            dispatch_async(self!.emitQueue) {
                self?.flushWaitingForPost()
                self?.doPoll()
                return
            }}.resume()
    }

    // We had packets waiting for send when we upgraded
    // Send them raw
    private func flushWaitingForPostToWebSocket() {
        for msg in self.postWait {
            self.ws?.writeString(msg)
        }

        self.postWait.removeAll(keepCapacity: true)
    }

    // A poll failed, tell the client about it

    private func handlePollingFailed(reason:String) {
        self._connected = false
        self.ws?.disconnect()
        self.pingTimer?.invalidate()
        self.waitingForPoll = false
        self.waitingForPost = false

        if !self.closed && !self.client.reconnecting {
            self.client.pollingDidFail(reason)
        } else if !self.client.reconnecting {
            self.client.didForceClose(reason)
        }
    }

    public func open(opts:[String: AnyObject]? = nil) {
        if self.connected {
            fatalError("Engine tried to open while connected")
        }

        self.closed = false
        let (urlPolling, urlWebSocket) = self.createURLs(opts)
        self.urlPolling = urlPolling
        self.urlWebSocket = urlWebSocket
        
        if self.forceWebsockets {
            self._polling = false
            self._websocket = true
            self.createWebsocket(andConnect: true)
            return
        }
        
        let reqPolling = NSMutableURLRequest(URL: NSURL(string: urlPolling + "&b64=1")!)

        if self.cookies != nil {
            let headers = NSHTTPCookie.requestHeaderFieldsWithCookies(self.cookies!)
            reqPolling.allHTTPHeaderFields = headers
        }
<<<<<<< HEAD

        self.session.dataTaskWithRequest(reqPolling) {[weak self] data, res, err in
            var err2:NSError?
            if self == nil {
                return
            } else if err != nil || data == nil {
                self?.handlePollingFailed(err.localizedDescription)
                return
            }

            if let dataString = NSString(data: data, encoding: NSUTF8StringEncoding) as? String {
                let parsed:[String]? = dataString["(\\d*):(\\d)(\\{.*\\})?"].groups()

                if parsed == nil || parsed?.count != 4 {
                    return
                }

                let length = parsed![1]
                let type = parsed![2]
                let jsonData = parsed![3].dataUsingEncoding(NSUTF8StringEncoding, allowLossyConversion: false)

                if type != "0" {
                    NSLog("Error handshaking")
                    return
                }

                if let json = NSJSONSerialization.JSONObjectWithData(jsonData!,
                    options: NSJSONReadingOptions.AllowFragments, error: &err2) as? NSDictionary {
                        if let sid = json["sid"] as? String {
                            // println(json)
                            self?.sid = sid
                            self?._connected = true

                            if !self!.forcePolling {
                                self?.ws = WebSocket(url: NSURL(string: urlWebSocket + "&sid=\(self!.sid)")!)
                                self?.ws?.queue = self?.handleQueue
                                self?.ws?.delegate = self
                                self?.ws?.connect()
                            }
                        } else {
                            NSLog("Error handshaking")
                            return
                        }

                        if let pingInterval = json["pingInterval"] as? Int {
                            self?.pingInterval = pingInterval / 1000
                        }
                }

                self?.doPoll()
                self?.startPingTimer()
            }}.resume()
=======
        
        self.doRequest(reqPolling)
>>>>>>> 57731beb
    }

    // Translatation of engine.io-parser#decodePayload
    private func parsePollingMessage(str:String) {
        if str.length == 1 {
            return
        }

        // println(str)

        let strArray = Array(str)
        var length = ""
        var n = 0
        var msg = ""

        func testLength(length:String, inout n:Int) -> Bool {
            if let num = length.toInt() {
                n = num
            } else {
                return true
            }

            return false
        }

        for var i = 0, l = str.length; i < l; i = i &+ 1 {
            let chr = String(strArray[i])

            if chr != ":" {
                length += chr
            } else {
                if length == "" || testLength(length, &n) {
                    self.handlePollingFailed("Error parsing XHR message")
                    return
                }

                msg = String(strArray[i&+1...i&+n])

                if let lengthInt = length.toInt() {
                    if lengthInt != msg.length {
                        println("parsing error")
                        return
                    }
                }

                if msg.length != 0 {
                    // Be sure to capture the value of the msg
                    dispatch_async(self.handleQueue) {[weak self, msg] in
                        self?.parseEngineMessage(msg, fromPolling: true)
                        return
                    }
                }

                i += n
                length = ""
            }
        }
    }

    private func parseEngineData(data:NSData) {
        dispatch_async(self.client.handleQueue) {[weak self] in
            self?.client.parseBinaryData(data.subdataWithRange(NSMakeRange(1, data.length - 1)))
            return
        }
    }
<<<<<<< HEAD

    private func parseEngineMessage(var message:String) {
=======
    
    private func parseEngineMessage(var message:String, fromPolling:Bool) {
>>>>>>> 57731beb
        // NSLog("Engine got message: \(message)")
        if fromPolling {
            fixDoubleUTF8(&message)
        }

        let type = message["^(\\d)"].groups()?[1]

        if type != PacketType.MESSAGE.rawValue {
            // TODO Handle other packets
            if message.hasPrefix("b4") {
                // binary in base64 string

                message.removeRange(Range<String.Index>(start: message.startIndex,
                    end: advance(message.startIndex, 2)))

                if let data = NSData(base64EncodedString: message,
                    options: NSDataBase64DecodingOptions.IgnoreUnknownCharacters) {
                        // println("sending \(data)")
                        dispatch_async(self.client.handleQueue) {[weak self] in
                            self?.client.parseBinaryData(data)
                            return
                        }
                }

                return
            } else if type == PacketType.NOOP.rawValue {
                self.doPoll()
                return
            } else if type == PacketType.PONG.rawValue {
                // We should upgrade
                if message == "3probe" {
                    self.upgradeTransport()
                    return
                }
            } else if type == PacketType.OPEN.rawValue {
                var err:NSError?
                
                message.removeAtIndex(message.startIndex)
                let mesData = message.dataUsingEncoding(NSUTF8StringEncoding, allowLossyConversion: false)!
                
                if let json = NSJSONSerialization.JSONObjectWithData(mesData,
                    options: NSJSONReadingOptions.AllowFragments, error: &err) as? NSDictionary {
                        if let sid = json["sid"] as? String {
                            // println(json)
                            self.sid = sid
                            self._connected = true
                            if !self.forcePolling && !self.forceWebsockets {
                                self.createWebsocket(andConnect: true)
                            }
                        } else {
                            NSLog("Error handshaking")
                            return
                        }
                        
                        if let pingInterval = json["pingInterval"] as? Int {
                            self.pingInterval = pingInterval / 1000
                        }
                } else {
                    fatalError("Error parsing engine connect")
                }
                
                self.startPingTimer()
                
                if !self.forceWebsockets {
                    self.doPoll()
                }
                
                return
            } else if type == PacketType.CLOSE.rawValue {
                if self.polling {
                    self.client.didForceClose("Disconnect")
                }

                return
            }
            // println("Got something idk what to do with")
            // println(messageString)
        }

        // Remove message type
        message.removeAtIndex(message.startIndex)

        dispatch_async(self.client.handleQueue) {[weak self] in
            self?.client.parseSocketMessage(message)
            return
        }
    }

    private func probeWebSocket() {
        if self.websocketConnected {
            self.sendWebSocketMessage("probe", withType: PacketType.PING)
        }
    }

    /// Send an engine message (4)
    public func send(msg:String, withData datas:ContiguousArray<NSData>?) {
        if self.probing {
            self.probeWait.append((msg, PacketType.MESSAGE, datas))
        } else {
            self.write(msg, withType: PacketType.MESSAGE, withData: datas)
        }
    }

    func sendPing() {
        if self.websocket {
            self.sendWebSocketMessage("", withType: PacketType.PING)
        } else {
            self.sendPollMessage("", withType: PacketType.PING)
        }
    }

    private func sendPollMessage(var msg:String, withType type:PacketType,
        datas:ContiguousArray<NSData>? = nil) {
            // println("Sending poll: \(msg) as type: \(type.rawValue)")
            doubleEncodeUTF8(&msg)
            let strMsg = "\(type.rawValue)\(msg)"

            self.postWait.append(strMsg)

            if datas != nil {
                for data in datas! {
                    let (nilData, b64Data) = self.createBinaryDataForSend(data)

                    self.postWait.append(b64Data!)
                }
            }

            if !self.waitingForPost {
                self.flushWaitingForPost()
            }
    }

    private func sendWebSocketMessage(str:String, withType type:PacketType,
        datas:ContiguousArray<NSData>? = nil) {
            // println("Sending ws: \(str) as type: \(type.rawValue)")
            self.ws?.writeString("\(type.rawValue)\(str)")

            if datas != nil {
                for data in datas! {
                    let (data, nilString) = self.createBinaryDataForSend(data)
                    if data != nil {
                        self.ws?.writeData(data!)
                    }
                }
            }
    }

    // Starts the ping timer
    private func startPingTimer() {
        if self.pingInterval == nil {
            return
        }

        self.pingTimer?.invalidate()
        dispatch_async(dispatch_get_main_queue()) {
            self.pingTimer = NSTimer.scheduledTimerWithTimeInterval(NSTimeInterval(self.pingInterval!),
                target: self,
                selector: Selector("sendPing"), userInfo: nil, repeats: true)
        }
    }

    private func upgradeTransport() {
        if self.websocketConnected {
            // Do a fast upgrade
            self.fastUpgrade = true
            self.probing = false
            self.sendPollMessage("", withType: PacketType.NOOP)
        }
    }

    public func write(msg:String, withType type:PacketType, withData data:ContiguousArray<NSData>?) {
        dispatch_async(self.emitQueue) {[weak self] in
            if self == nil || !self!.connected {
                return
            }

            if self!.websocket {
                // NSLog("writing ws: \(msg):\(data)")
                self?.sendWebSocketMessage(msg, withType: type, datas: data)
            } else {
                // NSLog("writing poll: \(msg):\(data)")
                self?.sendPollMessage(msg, withType: type, datas: data)
            }
        }
    }

    // Delagate methods

    public func websocketDidConnect(socket:WebSocket) {
        self.websocketConnected = true
        
        if !self.forceWebsockets {
            self.probing = true
            self.probeWebSocket()
        } else {
            self._connected = true
            self.probing = false
            self._polling = false
        }
    }

    public func websocketDidDisconnect(socket:WebSocket, error:NSError?) {
        self.websocketConnected = false
        self.probing = false

        if self.websocket {
            self.pingTimer?.invalidate()
            self._connected = false
            self._websocket = false
            
            let reason = error?.localizedDescription
            self.client.webSocketDidCloseWithCode(1,
                reason: reason == nil ? "Socket Disconnected" : reason!)
        } else {
            self.flushProbeWait()
        }
    }

    public func websocketDidReceiveMessage(socket:WebSocket, text:String) {
        self.parseEngineMessage(text, fromPolling: false)
    }

    public func websocketDidReceiveData(socket:WebSocket, data:NSData) {
        self.parseEngineData(data)
    }
}<|MERGE_RESOLUTION|>--- conflicted
+++ resolved
@@ -82,16 +82,7 @@
         return self._websocket
     }
     var ws:WebSocket?
-<<<<<<< HEAD
-
-    public init(client:SocketEngineClient, forcePolling:Bool, withCookies cookies:[NSHTTPCookie]?) {
-        self.client = client
-        self.forcePolling = forcePolling
-        self.cookies = cookies
-        self.session = NSURLSession(configuration: NSURLSessionConfiguration.ephemeralSessionConfiguration(),
-            delegate: nil, delegateQueue: self.workQueue)
-=======
-    
+
     public init(client:SocketEngineClient, forcePolling:Bool,
         forceWebsockets:Bool, withCookies cookies:[NSHTTPCookie]?) {
             self.client = client
@@ -100,7 +91,6 @@
             self.cookies = cookies
             self.session = NSURLSession(configuration: NSURLSessionConfiguration.ephemeralSessionConfiguration(),
                 delegate: nil, delegateQueue: self.workQueue)
->>>>>>> 57731beb
     }
 
     public func close(#fast:Bool) {
@@ -169,21 +159,17 @@
 
         return (urlPolling, urlWebSocket)
     }
-<<<<<<< HEAD
-
-=======
-    
+
     private func createWebsocket(andConnect connect:Bool) {
         self.ws = WebSocket(url: NSURL(string: self.urlWebSocket! + "&sid=\(self.sid)")!)
         self.ws?.queue = self.handleQueue
         self.ws?.delegate = self
-        
+
         if connect {
             self.ws?.connect()
         }
     }
-    
->>>>>>> 57731beb
+
     private func doFastUpgrade() {
         self.sendWebSocketMessage("", withType: PacketType.UPGRADE)
         self._websocket = true
@@ -199,26 +185,15 @@
 
         self.waitingForPoll = true
         let req = NSURLRequest(URL: NSURL(string: self.urlPolling! + "&sid=\(self.sid)&b64=1")!)
-        
+
         self.doRequest(req)
     }
-<<<<<<< HEAD
-
-    private func doRequest(callback:(String) -> Void) {
-        if !self.polling {
-            return
-        }
-
-        let req = NSURLRequest(URL: NSURL(string: self.urlPolling! + "&sid=\(self.sid)")!)
-
-=======
-    
+
     private func doRequest(req:NSURLRequest) {
         if !self.polling {
             return
         }
-        
->>>>>>> 57731beb
+
         self.session.dataTaskWithRequest(req) {[weak self] data, res, err in
             if self == nil {
                 return
@@ -348,77 +323,22 @@
         let (urlPolling, urlWebSocket) = self.createURLs(opts)
         self.urlPolling = urlPolling
         self.urlWebSocket = urlWebSocket
-        
+
         if self.forceWebsockets {
             self._polling = false
             self._websocket = true
             self.createWebsocket(andConnect: true)
             return
         }
-        
+
         let reqPolling = NSMutableURLRequest(URL: NSURL(string: urlPolling + "&b64=1")!)
 
         if self.cookies != nil {
             let headers = NSHTTPCookie.requestHeaderFieldsWithCookies(self.cookies!)
             reqPolling.allHTTPHeaderFields = headers
         }
-<<<<<<< HEAD
-
-        self.session.dataTaskWithRequest(reqPolling) {[weak self] data, res, err in
-            var err2:NSError?
-            if self == nil {
-                return
-            } else if err != nil || data == nil {
-                self?.handlePollingFailed(err.localizedDescription)
-                return
-            }
-
-            if let dataString = NSString(data: data, encoding: NSUTF8StringEncoding) as? String {
-                let parsed:[String]? = dataString["(\\d*):(\\d)(\\{.*\\})?"].groups()
-
-                if parsed == nil || parsed?.count != 4 {
-                    return
-                }
-
-                let length = parsed![1]
-                let type = parsed![2]
-                let jsonData = parsed![3].dataUsingEncoding(NSUTF8StringEncoding, allowLossyConversion: false)
-
-                if type != "0" {
-                    NSLog("Error handshaking")
-                    return
-                }
-
-                if let json = NSJSONSerialization.JSONObjectWithData(jsonData!,
-                    options: NSJSONReadingOptions.AllowFragments, error: &err2) as? NSDictionary {
-                        if let sid = json["sid"] as? String {
-                            // println(json)
-                            self?.sid = sid
-                            self?._connected = true
-
-                            if !self!.forcePolling {
-                                self?.ws = WebSocket(url: NSURL(string: urlWebSocket + "&sid=\(self!.sid)")!)
-                                self?.ws?.queue = self?.handleQueue
-                                self?.ws?.delegate = self
-                                self?.ws?.connect()
-                            }
-                        } else {
-                            NSLog("Error handshaking")
-                            return
-                        }
-
-                        if let pingInterval = json["pingInterval"] as? Int {
-                            self?.pingInterval = pingInterval / 1000
-                        }
-                }
-
-                self?.doPoll()
-                self?.startPingTimer()
-            }}.resume()
-=======
-        
+
         self.doRequest(reqPolling)
->>>>>>> 57731beb
     }
 
     // Translatation of engine.io-parser#decodePayload
@@ -484,13 +404,8 @@
             return
         }
     }
-<<<<<<< HEAD
-
-    private func parseEngineMessage(var message:String) {
-=======
-    
+
     private func parseEngineMessage(var message:String, fromPolling:Bool) {
->>>>>>> 57731beb
         // NSLog("Engine got message: \(message)")
         if fromPolling {
             fixDoubleUTF8(&message)
@@ -527,10 +442,10 @@
                 }
             } else if type == PacketType.OPEN.rawValue {
                 var err:NSError?
-                
+
                 message.removeAtIndex(message.startIndex)
                 let mesData = message.dataUsingEncoding(NSUTF8StringEncoding, allowLossyConversion: false)!
-                
+
                 if let json = NSJSONSerialization.JSONObjectWithData(mesData,
                     options: NSJSONReadingOptions.AllowFragments, error: &err) as? NSDictionary {
                         if let sid = json["sid"] as? String {
@@ -544,20 +459,20 @@
                             NSLog("Error handshaking")
                             return
                         }
-                        
+
                         if let pingInterval = json["pingInterval"] as? Int {
                             self.pingInterval = pingInterval / 1000
                         }
                 } else {
                     fatalError("Error parsing engine connect")
                 }
-                
+
                 self.startPingTimer()
-                
+
                 if !self.forceWebsockets {
                     self.doPoll()
                 }
-                
+
                 return
             } else if type == PacketType.CLOSE.rawValue {
                 if self.polling {
@@ -681,7 +596,7 @@
 
     public func websocketDidConnect(socket:WebSocket) {
         self.websocketConnected = true
-        
+
         if !self.forceWebsockets {
             self.probing = true
             self.probeWebSocket()
@@ -700,7 +615,7 @@
             self.pingTimer?.invalidate()
             self._connected = false
             self._websocket = false
-            
+
             let reason = error?.localizedDescription
             self.client.webSocketDidCloseWithCode(1,
                 reason: reason == nil ? "Socket Disconnected" : reason!)
