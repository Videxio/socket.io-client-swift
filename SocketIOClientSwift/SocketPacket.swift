--- conflicted
+++ resolved
@@ -25,15 +25,10 @@
 import Foundation
 
 struct SocketPacket {
-<<<<<<< HEAD
-    let nsp:String
-    let id:Int
-=======
     let nsp: String
     let id: Int
     let placeholders: Int
     let type: PacketType
->>>>>>> dd71d495
     
     enum PacketType: Int {
         case CONNECT = 0
@@ -44,11 +39,7 @@
         case BINARY_EVENT = 5
         case BINARY_ACK = 6
         
-<<<<<<< HEAD
-        init?(str:String) {
-=======
         init?(str: String) {
->>>>>>> dd71d495
             if let int = Int(str), raw = PacketType(rawValue: int) {
                 self = raw
             } else {
@@ -58,17 +49,9 @@
     }
     
     var currentPlace = 0
-<<<<<<< HEAD
-    var binary:[NSData]
-    var data:[AnyObject]
-    var placeholders:Int
-    var type:PacketType
-    var description:String {
-=======
     var binary: [NSData]
     var data: [AnyObject]
     var description: String {
->>>>>>> dd71d495
         var better = "SocketPacket {type: ~~0; data: ~~1; " +
         "id: ~~2; placeholders: ~~3;}"
         
@@ -78,37 +61,6 @@
         better = better["~~3"] ~= String(placeholders)
         
         return better
-<<<<<<< HEAD
-    }
-    
-    init(type:SocketPacket.PacketType, data:[AnyObject] = [AnyObject](), id:Int = -1,
-        nsp:String, placeholders:Int = 0, binary:[NSData] = [NSData]()) {
-        self.data = data
-        self.id = id
-        self.nsp = nsp
-        self.type = type
-        self.placeholders = placeholders
-        self.binary = binary
-    }
-    
-    static func packetFromEmitWithData(data:[AnyObject], id:Int, nsp:String) -> SocketPacket {
-        let (parsedData, binary) = deconstructData(data)
-        let packet = SocketPacket(type: findType(binary.count, ack: false), data: parsedData,
-            id: id, nsp: nsp, placeholders: -1, binary: binary)
-        
-        return packet
-    }
-    
-    static func packetFromEmitAckWithData(data:[AnyObject], id:Int, nsp:String) -> SocketPacket {
-        let (parsedData, binary) = deconstructData(data)
-        let packet = SocketPacket(type: findType(binary.count, ack: true), data: parsedData,
-            id: id, nsp: nsp, placeholders: -1, binary: binary)
-        
-        return packet
-    }
-    
-    mutating func addData(data:NSData) -> Bool {
-=======
     }
     
     init(type: SocketPacket.PacketType, data: [AnyObject] = [AnyObject](), id: Int = -1,
@@ -122,7 +74,6 @@
     }
     
     mutating func addData(data: NSData) -> Bool {
->>>>>>> dd71d495
         if placeholders == currentPlace {
             return true
         }
@@ -138,11 +89,7 @@
         }
     }
     
-<<<<<<< HEAD
-    private func completeMessage(var message:String, ack:Bool = false) -> String {
-=======
     private func completeMessage(var message: String, ack: Bool) -> String {
->>>>>>> dd71d495
         if data.count == 0 {
             return message + "]"
         } else if !ack {
@@ -151,18 +98,6 @@
         
         for arg in data {
             if arg is NSDictionary || arg is [AnyObject] {
-<<<<<<< HEAD
-                let jsonSend: NSData?
-                do {
-                    jsonSend = try NSJSONSerialization.dataWithJSONObject(arg,
-                        options: NSJSONWritingOptions(rawValue: 0))
-                } catch {
-                    jsonSend = nil
-                }
-                let jsonString = NSString(data: jsonSend!, encoding: NSUTF8StringEncoding)
-                
-                message += jsonString! as String + ","
-=======
                 do {
                     let jsonSend = try NSJSONSerialization.dataWithJSONObject(arg,
                         options: NSJSONWritingOptions(rawValue: 0))
@@ -172,7 +107,6 @@
                 } catch {
                     print("Error creating JSON object in SocketPacket.completeMessage")
                 }
->>>>>>> dd71d495
             } else if var str = arg as? String {
                 str = str["\n"] ~= "\\\\n"
                 str = str["\r"] ~= "\\\\r"
@@ -213,13 +147,8 @@
     }
 
     
-<<<<<<< HEAD
-    func createMessageForEvent(event:String) -> String {
-        let message:String
-=======
     func createMessageForEvent(event: String) -> String {
         let message: String
->>>>>>> dd71d495
         
         if type == PacketType.EVENT {
             if nsp == "/" {
@@ -251,11 +180,7 @@
             }
         }
         
-<<<<<<< HEAD
-        return completeMessage(message)
-=======
         return completeMessage(message, ack: false)
->>>>>>> dd71d495
     }
     
     mutating func fillInPlaceholders() {
@@ -272,11 +197,7 @@
         data = newArr as [AnyObject]
     }
     
-<<<<<<< HEAD
-    private mutating func _fillInPlaceholders(data:AnyObject) -> AnyObject {
-=======
     private mutating func _fillInPlaceholders(data: AnyObject) -> AnyObject {
->>>>>>> dd71d495
         if let str = data as? String {
             if let num = str["~~(\\d)"].groups() {
                 return binary[Int(num[1])!]
@@ -304,9 +225,6 @@
         }
     }
     
-<<<<<<< HEAD
-    private static func findType(binCount:Int, ack:Bool) -> PacketType {
-=======
     func getEvent() -> String {
         return data[0] as! String
     }
@@ -329,7 +247,6 @@
 
 extension SocketPacket {
     private static func findType(binCount: Int, ack: Bool) -> PacketType {
->>>>>>> dd71d495
         switch binCount {
         case 0 where !ack:
             return PacketType.EVENT
@@ -344,24 +261,6 @@
         }
     }
     
-<<<<<<< HEAD
-    func getEvent() -> String {
-        return data[0] as! String
-    }
-    
-    func getArgs() -> [AnyObject]? {
-        var arr = data
-        
-        if data.count == 0 {
-            return nil
-        } else {
-            arr.removeAtIndex(0)
-            return arr
-        }
-    }
-    
-    private static func shred(data:AnyObject, inout binary:[NSData]) -> AnyObject {
-=======
     static func packetFromEmitWithData(data: [AnyObject], id: Int, nsp: String) -> SocketPacket {
         let (parsedData, binary) = deconstructData(data)
         let packet = SocketPacket(type: findType(binary.count, ack: false), data: parsedData,
@@ -381,7 +280,6 @@
 
 extension SocketPacket {
     private static func shred(data: AnyObject, inout binary: [NSData]) -> AnyObject {
->>>>>>> dd71d495
         if let bin = data as? NSData {
             let placeholder = ["_placeholder" :true, "num": binary.count]
             
@@ -409,11 +307,7 @@
         }
     }
     
-<<<<<<< HEAD
-    private static func deconstructData(var data:[AnyObject]) -> ([AnyObject], [NSData]) {
-=======
     private static func deconstructData(var data: [AnyObject]) -> ([AnyObject], [NSData]) {
->>>>>>> dd71d495
         var binary = [NSData]()
         
         for i in 0..<data.count {
