//
//  SocketIOClient.swift
//  Socket.IO-Client-Swift
//
//  Created by Erik Little on 11/23/14.
//
//  Permission is hereby granted, free of charge, to any person obtaining a copy
//  of this software and associated documentation files (the "Software"), to deal
//  in the Software without restriction, including without limitation the rights
//  to use, copy, modify, merge, publish, distribute, sublicense, and/or sell
//  copies of the Software, and to permit persons to whom the Software is
//  furnished to do so, subject to the following conditions:
//
//  The above copyright notice and this permission notice shall be included in
//  all copies or substantial portions of the Software.
//
//  THE SOFTWARE IS PROVIDED "AS IS", WITHOUT WARRANTY OF ANY KIND, EXPRESS OR
//  IMPLIED, INCLUDING BUT NOT LIMITED TO THE WARRANTIES OF MERCHANTABILITY,
//  FITNESS FOR A PARTICULAR PURPOSE AND NONINFRINGEMENT. IN NO EVENT SHALL THE
//  AUTHORS OR COPYRIGHT HOLDERS BE LIABLE FOR ANY CLAIM, DAMAGES OR OTHER
//  LIABILITY, WHETHER IN AN ACTION OF CONTRACT, TORT OR OTHERWISE, ARISING FROM,
//  OUT OF OR IN CONNECTION WITH THE SOFTWARE OR THE USE OR OTHER DEALINGS IN
//  THE SOFTWARE.

import Foundation

public final class SocketIOClient : NSObject, SocketEngineClient, SocketParsable {
    public let socketURL: URL

    public private(set) var engine: SocketEngineSpec?
    public private(set) var status = SocketIOClientStatus.notConnected {
        didSet {
            switch status {
            case .connected:
                reconnecting = false
                currentReconnectAttempt = 0
            default:
                break
            }
        }
    }

    public var forceNew = false
    public var nsp = "/"
    public var options: Set<SocketIOClientOption>
    public var reconnects = true
    public var reconnectWait = 10
    public var sid: String? {
        return nsp + "#" + (engine?.sid ?? "")
    }

    private let ackQueue = DispatchQueue(label: "com.socketio.ackQueue", attributes: [])
    private let emitQueue = DispatchQueue(label: "com.socketio.emitQueue", attributes: [])
    private let logType = "SocketIOClient"
    private let parseQueue = DispatchQueue(label: "com.socketio.parseQueue", attributes: [])

    private var anyHandler: ((SocketAnyEvent) -> Void)?
    private var currentReconnectAttempt = 0
    private var handlers = [SocketEventHandler]()
    private var ackHandlers = SocketAckManager()
    private var reconnecting = false

    private(set) var currentAck = -1
    private(set) var handleQueue = DispatchQueue.main
    private(set) var reconnectAttempts = -1

    var waitingPackets = [SocketPacket]()
    
    /// Type safe way to create a new SocketIOClient. opts can be omitted
    public init(socketURL: URL, options: Set<SocketIOClientOption> = []) {
        self.options = options
        self.socketURL = socketURL
        
        if socketURL.absoluteString.hasPrefix("https://") ?? false {
            self.options.insertIgnore(.secure(true))
        }
        
        for option in options {
            switch option {
            case let .reconnects(reconnects):
                self.reconnects = reconnects
            case let .reconnectAttempts(attempts):
                reconnectAttempts = attempts
            case let .reconnectWait(wait):
                reconnectWait = abs(wait)
            case let .nsp(nsp):
                self.nsp = nsp
            case let .log(log):
                DefaultSocketLogger.Logger.log = log
            case let .logger(logger):
                DefaultSocketLogger.Logger = logger
            case let .handleQueue(queue):
                handleQueue = queue
            case let .forceNew(force):
                forceNew = force
            default:
                continue
            }
        }
        
        self.options.insertIgnore(.path("/socket.io/"))
        
        super.init()
    }
    
    /// Not so type safe way to create a SocketIOClient, meant for Objective-C compatiblity.
    /// If using Swift it's recommended to use `init(socketURL: NSURL, options: Set<SocketIOClientOption>)`
    public convenience init(socketURL: URL, options: NSDictionary?) {
        self.init(socketURL: socketURL, options: options?.toSocketOptionsSet() ?? [])
    }

    deinit {
        DefaultSocketLogger.Logger.log("Client is being released", type: logType)
        engine?.disconnect(reason: "Client Deinit")
    }

    private func addEngine() -> SocketEngineSpec {
        DefaultSocketLogger.Logger.log("Adding engine", type: logType, args: "")

        engine = SocketEngine(client: self, url: socketURL, options: options)

        return engine!
    }

    /// Connect to the server.
    public func connect() {
        connect(timeoutAfter: 0, withHandler: nil)
    }

    /// Connect to the server. If we aren't connected after timeoutAfter, call withHandler
    /// 0 Never times out
    public func connect(timeoutAfter: Int, withHandler handler: (() -> Void)?) {
        assert(timeoutAfter >= 0, "Invalid timeout: \(timeoutAfter)")

        guard status != .connected else {
            DefaultSocketLogger.Logger.log("Tried connecting on an already connected socket", type: logType)
            return
        }

        status = .connecting

        if engine == nil || forceNew {
            addEngine().connect()
        } else {
            engine?.connect()
        }
        
        guard timeoutAfter != 0 else { return }

        let time = DispatchTime.now() + Double(Int64(timeoutAfter) * Int64(NSEC_PER_SEC)) / Double(NSEC_PER_SEC)

        handleQueue.asyncAfter(deadline: time) {[weak self] in
            if let this = self, this.status != .connected && this.status != .disconnected {
                this.status = .disconnected
                this.engine?.disconnect(reason: "Connect timeout")

                handler?()
            }
        }
    }

    private func createOnAck(_ items: [AnyObject]) -> OnAckCallback {
        currentAck += 1
        
        return {[weak self, ack = currentAck] timeout, callback in
            if let this = self {
                this.ackQueue.sync() {
                    this.ackHandlers.addAck(ack, callback: callback)
                }
                
                
                this._emit(items, ack: ack)
                
                if timeout != 0 {
                    let time = DispatchTime.now() + Double(Int64(timeout * NSEC_PER_SEC)) / Double(NSEC_PER_SEC)
                    
                    this.handleQueue.asyncAfter(deadline: time) {
                        this.ackHandlers.timeoutAck(ack, onQueue: this.handleQueue)
                    }
                }
            }
        }
    }

    func didConnect() {
        DefaultSocketLogger.Logger.log("Socket connected", type: logType)
        status = .connected

        // Don't handle as internal because something crazy could happen where
        // we disconnect before it's handled
        handleEvent("connect", data: [], isInternalMessage: false)
    }

    func didDisconnect(reason: String) {
        guard status != .disconnected else { return }

        DefaultSocketLogger.Logger.log("Disconnected: %@", type: logType, args: reason)

        status = .disconnected

        // Make sure the engine is actually dead.
        engine?.disconnect(reason: reason)
        handleEvent("disconnect", data: [reason as AnyObject], isInternalMessage: true)
    }

    /// Disconnects the socket.
    public func disconnect() {
        assert(status != .notConnected, "Tried closing a NotConnected client")
        
        DefaultSocketLogger.Logger.log("Closing socket", type: logType)

        didDisconnect(reason: "Disconnect")
    }

    /// Send a message to the server
    public func emit(_ event: String, _ items: SocketData...) {
        emit(event, with: socketDataToAnyObject(items))
    }

    /// Same as emit, but meant for Objective-C
    public func emit(_ event: String, with items: [AnyObject]) {
        guard status == .connected else {
            handleEvent("error", data: ["Tried emitting \(event) when not connected" as AnyObject], isInternalMessage: true)
            return
        }
        
        _emit([event as AnyObject] + items)
    }

    /// Sends a message to the server, requesting an ack. Use the onAck method of SocketAckHandler to add
    /// an ack.
    public func emitWithAck(_ event: String, _ items: SocketData...) -> OnAckCallback {
        return emitWithAck(event, with: socketDataToAnyObject(items))
    }

    /// Same as emitWithAck, but for Objective-C
    public func emitWithAck(_ event: String, with items: [AnyObject]) -> OnAckCallback {
        return createOnAck([event as AnyObject] + items)
    }

    private func _emit(_ data: [AnyObject], ack: Int? = nil) {
        emitQueue.async {
            guard self.status == .connected else {
                self.handleEvent("error", data: ["Tried emitting when not connected"], isInternalMessage: true)
                return
            }
            
            let packet = SocketPacket.packetFromEmit(data, id: ack ?? -1, nsp: self.nsp, ack: false)
            let str = packet.packetString
            
            DefaultSocketLogger.Logger.log("Emitting: %@", type: self.logType, args: str)
            
            self.engine?.send(str, withData: packet.binary)
        }
    }

    // If the server wants to know that the client received data
    func emitAck(_ ack: Int, with items: [AnyObject]) {
        emitQueue.async {
            if self.status == .connected {
                let packet = SocketPacket.packetFromEmit(items, id: ack ?? -1, nsp: self.nsp, ack: true)
                let str = packet.packetString

                DefaultSocketLogger.Logger.log("Emitting Ack: %@", type: self.logType, args: str)

                self.engine?.send(str, withData: packet.binary)
            }
        }
    }

    public func engineDidClose(reason: String) {
        waitingPackets.removeAll()
        
        if status != .disconnected {
            status = .notConnected
        }

        if status == .disconnected || !reconnects {
            didDisconnect(reason: reason)
        } else if !reconnecting {
            reconnecting = true
            tryReconnect(reason)
        }
    }

    /// error
    public func engineDidError(reason: String) {
        DefaultSocketLogger.Logger.error("%@", type: logType, args: reason)

        handleEvent("error", data: [reason as AnyObject], isInternalMessage: true)
    }
    
    public func engineDidOpen(reason: String) {
        DefaultSocketLogger.Logger.log(reason, type: "SocketEngineClient")
    }

    // Called when the socket gets an ack for something it sent
    func handleAck(_ ack: Int, data: [AnyObject]) {
        guard status == .connected else { return }

        DefaultSocketLogger.Logger.log("Handling ack: %@ with data: %@", type: logType, args: ack, data)

        handleQueue.async() {
            self.ackHandlers.executeAck(ack, with: data, onQueue: self.handleQueue)
        }
    }

    /// Causes an event to be handled. Only use if you know what you're doing.
    public func handleEvent(_ event: String, data: [AnyObject], isInternalMessage: Bool, withAck ack: Int = -1) {
        guard status == .connected || isInternalMessage else { return }

        DefaultSocketLogger.Logger.log("Handling event: %@ with data: %@", type: logType, args: event, data ?? "")

        handleQueue.async {
            self.anyHandler?(SocketAnyEvent(event: event, items: data))

            for handler in self.handlers where handler.event == event {
                handler.executeCallback(with: data, withAck: ack, withSocket: self)
            }
        }
    }

    /// Leaves nsp and goes back to /
    public func leaveNamespace() {
        if nsp != "/" {
            engine?.send("1\(nsp)", withData: [])
            nsp = "/"
        }
    }

    /// Joins namespace
    public func joinNamespace(_ namespace: String) {
        nsp = namespace

        if nsp != "/" {
            DefaultSocketLogger.Logger.log("Joining namespace", type: logType)
            engine?.send("0\(nsp)", withData: [])
        }
    }

    /// Removes handler(s) based on name
    public func off(_ event: String) {
        DefaultSocketLogger.Logger.log("Removing handler for event: %@", type: logType, args: event)

        handlers = handlers.filter({ $0.event != event })
    }

    /// Removes a handler with the specified UUID gotten from an `on` or `once`
    public func off(id: UUID) {
        DefaultSocketLogger.Logger.log("Removing handler with id: %@", type: logType, args: id)

        handlers = handlers.filter({ $0.id != id })
    }

    /// Adds a handler for an event.
    /// Returns: A unique id for the handler
    @discardableResult
    public func on(_ event: String, callback: NormalCallback) -> UUID {
        DefaultSocketLogger.Logger.log("Adding handler for event: %@", type: logType, args: event)

        let handler = SocketEventHandler(event: event, id: UUID(), callback: callback)
        handlers.append(handler)

        return handler.id
    }

    /// Adds a single-use handler for an event.
    /// Returns: A unique id for the handler
    @discardableResult
    public func once(_ event: String, callback: NormalCallback) -> UUID {
        DefaultSocketLogger.Logger.log("Adding once handler for event: %@", type: logType, args: event)

        let id = UUID()

        let handler = SocketEventHandler(event: event, id: id) {[weak self] data, ack in
            guard let this = self else { return }
            this.off(id: id)
            callback(data, ack)
        }

        handlers.append(handler)

        return handler.id
    }

    /// Adds a handler that will be called on every event.
    public func onAny(_ handler: (SocketAnyEvent) -> Void) {
        anyHandler = handler
    }

    public func parseEngineMessage(_ msg: String) {
        DefaultSocketLogger.Logger.log("Should parse message: %@", type: "SocketIOClient", args: msg)

        parseQueue.async { self.parseSocketMessage(msg) }
    }

    public func parseEngineBinaryData(_ data: Data) {
        parseQueue.async { self.parseBinaryData(data) }
    }

    /// Tries to reconnect to the server.
    public func reconnect() {
        guard !reconnecting else { return }
        
        engine?.disconnect(reason: "manual reconnect")
    }

    /// Removes all handlers.
    /// Can be used after disconnecting to break any potential remaining retain cycles.
    public func removeAllHandlers() {
        handlers.removeAll(keepingCapacity: false)
    }
    
    /// Because Swift 3 removes a lot of implicit briding so we have to perform more casts
    func socketDataToAnyObject(_ data: [SocketData]) -> [AnyObject] {
        return data.flatMap({$0 as? AnyObject})
    }

<<<<<<< HEAD
    private func tryReconnect(_ reason: String) {
        if reconnecting {
            DefaultSocketLogger.Logger.log("Starting reconnect", type: logType)
            handleEvent("reconnect", data: [reason as AnyObject], isInternalMessage: true)
            
            _tryReconnect()
        }
=======
    private func tryReconnectWithReason(reason: String) {
        guard reconnecting else { return }

        DefaultSocketLogger.Logger.log("Starting reconnect", type: logType)
        handleEvent("reconnect", data: [reason], isInternalMessage: true)
        
        _tryReconnect()
>>>>>>> 437c9835
    }

    private func _tryReconnect() {
        guard reconnecting else { return }

        if reconnectAttempts != -1 && currentReconnectAttempt + 1 > reconnectAttempts || !reconnects {
            return didDisconnect(reason: "Reconnect Failed")
        }

        DefaultSocketLogger.Logger.log("Trying to reconnect", type: logType)
        handleEvent("reconnectAttempt", data: [(reconnectAttempts - currentReconnectAttempt) as AnyObject],
            isInternalMessage: true)

        currentReconnectAttempt += 1
        connect()
        
<<<<<<< HEAD
        let dispatchAfter = DispatchTime.now() + Double(Int64(UInt64(reconnectWait) * NSEC_PER_SEC)) / Double(NSEC_PER_SEC)
        
        DispatchQueue.main.asyncAfter(deadline: dispatchAfter, execute: _tryReconnect)
=======
        let time = dispatch_time(DISPATCH_TIME_NOW, Int64(UInt64(reconnectWait) * NSEC_PER_SEC))
        
        dispatch_after(time, dispatch_get_main_queue(), _tryReconnect)
>>>>>>> 437c9835
    }
}

// Test extensions
extension SocketIOClient {
    var testHandlers: [SocketEventHandler] {
        return handlers
    }

    func setTestable() {
        status = .connected
    }

    func setTestEngine(_ engine: SocketEngineSpec?) {
        self.engine = engine
    }

<<<<<<< HEAD
    func emitTest(_ event: String, _ data: AnyObject...) {
        self._emit([event as AnyObject] + data)
=======
    func emitTest(event: String, _ data: AnyObject...) {
        _emit([event] + data)
>>>>>>> 437c9835
    }
}<|MERGE_RESOLUTION|>--- conflicted
+++ resolved
@@ -279,7 +279,7 @@
             didDisconnect(reason: reason)
         } else if !reconnecting {
             reconnecting = true
-            tryReconnect(reason)
+            tryReconnect(reason: reason)
         }
     }
 
@@ -416,23 +416,13 @@
         return data.flatMap({$0 as? AnyObject})
     }
 
-<<<<<<< HEAD
-    private func tryReconnect(_ reason: String) {
-        if reconnecting {
-            DefaultSocketLogger.Logger.log("Starting reconnect", type: logType)
-            handleEvent("reconnect", data: [reason as AnyObject], isInternalMessage: true)
-            
-            _tryReconnect()
-        }
-=======
-    private func tryReconnectWithReason(reason: String) {
+    private func tryReconnect(reason: String) {
         guard reconnecting else { return }
 
         DefaultSocketLogger.Logger.log("Starting reconnect", type: logType)
         handleEvent("reconnect", data: [reason], isInternalMessage: true)
         
         _tryReconnect()
->>>>>>> 437c9835
     }
 
     private func _tryReconnect() {
@@ -449,15 +439,9 @@
         currentReconnectAttempt += 1
         connect()
         
-<<<<<<< HEAD
-        let dispatchAfter = DispatchTime.now() + Double(Int64(UInt64(reconnectWait) * NSEC_PER_SEC)) / Double(NSEC_PER_SEC)
-        
-        DispatchQueue.main.asyncAfter(deadline: dispatchAfter, execute: _tryReconnect)
-=======
-        let time = dispatch_time(DISPATCH_TIME_NOW, Int64(UInt64(reconnectWait) * NSEC_PER_SEC))
-        
-        dispatch_after(time, dispatch_get_main_queue(), _tryReconnect)
->>>>>>> 437c9835
+        let deadline = DispatchTime.now() + Double(Int64(UInt64(reconnectWait) * NSEC_PER_SEC)) / Double(NSEC_PER_SEC)
+        
+        DispatchQueue.main.asyncAfter(deadline: deadline, execute: _tryReconnect)
     }
 }
 
@@ -475,12 +459,7 @@
         self.engine = engine
     }
 
-<<<<<<< HEAD
-    func emitTest(_ event: String, _ data: AnyObject...) {
-        self._emit([event as AnyObject] + data)
-=======
     func emitTest(event: String, _ data: AnyObject...) {
         _emit([event] + data)
->>>>>>> 437c9835
     }
 }