//
//  SocketParsable.swift
//  Socket.IO-Client-Swift
//
//  Permission is hereby granted, free of charge, to any person obtaining a copy
//  of this software and associated documentation files (the "Software"), to deal
//  in the Software without restriction, including without limitation the rights
//  to use, copy, modify, merge, publish, distribute, sublicense, and/or sell
//  copies of the Software, and to permit persons to whom the Software is
//  furnished to do so, subject to the following conditions:
//
//  The above copyright notice and this permission notice shall be included in
//  all copies or substantial portions of the Software.
//
//  THE SOFTWARE IS PROVIDED "AS IS", WITHOUT WARRANTY OF ANY KIND, EXPRESS OR
//  IMPLIED, INCLUDING BUT NOT LIMITED TO THE WARRANTIES OF MERCHANTABILITY,
//  FITNESS FOR A PARTICULAR PURPOSE AND NONINFRINGEMENT. IN NO EVENT SHALL THE
//  AUTHORS OR COPYRIGHT HOLDERS BE LIABLE FOR ANY CLAIM, DAMAGES OR OTHER
//  LIABILITY, WHETHER IN AN ACTION OF CONTRACT, TORT OR OTHERWISE, ARISING FROM,
//  OUT OF OR IN CONNECTION WITH THE SOFTWARE OR THE USE OR OTHER DEALINGS IN
//  THE SOFTWARE.

import Foundation

protocol SocketParsable : SocketIOClientSpec {
    func parseBinaryData(_ data: NSData)
    func parseSocketMessage(_ message: String)
}

extension SocketParsable {
    private func isCorrectNamespace(_ nsp: String) -> Bool {
        return nsp == self.nsp
    }
    
    private func handleConnect(_ p: SocketPacket) {
        if p.nsp == "/" && nsp != "/" {
            joinNamespace(nsp)
        } else {
            didConnect()
        }
    }
    
    private func handlePacket(_ pack: SocketPacket) {
        switch pack.type {
        case .Event where isCorrectNamespace(pack.nsp):
            handleEvent(pack.event, data: pack.args, isInternalMessage: false, withAck: pack.id)
        case .Ack where isCorrectNamespace(pack.nsp):
            handleAck(pack.id, data: pack.data)
        case .BinaryEvent where isCorrectNamespace(pack.nsp):
            waitingPackets.append(pack)
        case .BinaryAck where isCorrectNamespace(pack.nsp):
            waitingPackets.append(pack)
        case .Connect:
            handleConnect(pack)
        case .Disconnect:
            didDisconnect(reason: "Got Disconnect")
        case .Error:
            handleEvent("error", data: pack.data, isInternalMessage: true, withAck: pack.id)
        default:
            DefaultSocketLogger.Logger.log("Got invalid packet: %@", type: "SocketParser", args: pack.description)
        }
    }
    
    /// Parses a messsage from the engine. Returning either a string error or a complete SocketPacket
    func parseString(_ message: String) -> Either<String, SocketPacket> {
        var parser = SocketStringReader(message: message)
        
        guard let type = SocketPacket.PacketType(rawValue: Int(parser.read(length: 1)) ?? -1) else {
            return .Left("Invalid packet type")
        }
        
        if !parser.hasNext {
            return .Right(SocketPacket(type: type, nsp: "/"))
        }
        
        var namespace = "/"
        var placeholders = -1
        
        if type == .BinaryEvent || type == .BinaryAck {
            if let holders = Int(parser.readUntilStringOccurence("-")) {
                placeholders = holders
            } else {
                return .Left("Invalid packet")
            }
        }
        
        if parser.currentCharacter == "/" {
            namespace = parser.readUntilStringOccurence(",") ?? parser.readUntilEnd()
        }
        
        if !parser.hasNext {
            return .Right(SocketPacket(type: type, nsp: namespace, placeholders: placeholders))
        }
        
        var idString = ""
        
        if type == .Error {
<<<<<<< HEAD
            parser.advance(by: -1)
        }
        
        while parser.hasNext && type != .Error {
            if let int = Int(parser.read(length: 1)) {
                idString += String(int)
            } else {
                parser.advance(by: -2)
                break
=======
            parser.advanceIndexBy(-1)
        } else {
            while parser.hasNext {
                if let int = Int(parser.read(1)) {
                    idString += String(int)
                } else {
                    parser.advanceIndexBy(-2)
                    break
                }
>>>>>>> 71f90587
            }
        }
        
        let d = message[parser.advance(by: 1)..<message.endIndex]
        
        switch parseData(d) {
        case let .Left(err):
            // Errors aren't always enclosed in an array
            if case let .Right(data) = parseData("\([d as AnyObject])") {
                return .Right(SocketPacket(type: type, data: data, id: Int(idString) ?? -1,
                    nsp: namespace, placeholders: placeholders))
            } else {
                return .Left(err)
            }
        case let .Right(data):
            return .Right(SocketPacket(type: type, data: data, id: Int(idString) ?? -1,
                nsp: namespace, placeholders: placeholders))
        }
    }
    
    // Parses data for events
    private func parseData(_ data: String) -> Either<String, [AnyObject]> {
        let stringData = data.data(using: NSUTF8StringEncoding, allowLossyConversion: false)
        do {
            if let arr = try NSJSONSerialization.jsonObject(with: stringData!,
                options: NSJSONReadingOptions.mutableContainers) as? [AnyObject] {
                    return .Right(arr)
            } else {
                return .Left("Expected data array")
            }
        } catch {
            return .Left("Error parsing data for packet")
        }
    }
    
    // Parses messages recieved
    func parseSocketMessage(_ message: String) {
        guard !message.isEmpty else { return }
        
        DefaultSocketLogger.Logger.log("Parsing %@", type: "SocketParser", args: message)
        
        switch parseString(message) {
        case let .Left(err):
            DefaultSocketLogger.Logger.error("\(err): %@", type: "SocketParser", args: message)
        case let .Right(pack):
            DefaultSocketLogger.Logger.log("Decoded packet as: %@", type: "SocketParser", args: pack.description)
            handlePacket(pack)
        }
    }
    
    func parseBinaryData(_ data: NSData) {
        guard !waitingPackets.isEmpty else {
            DefaultSocketLogger.Logger.error("Got data when not remaking packet", type: "SocketParser")
            return
        }
        
        // Should execute event?
        guard waitingPackets[waitingPackets.count - 1].addData(data) else { return }
        
        let packet = waitingPackets.removeLast()
        
        if packet.type != .BinaryAck {
            handleEvent(packet.event, data: packet.args ?? [],
                isInternalMessage: false, withAck: packet.id)
        } else {
            handleAck(packet.id, data: packet.args)
        }
    }
}<|MERGE_RESOLUTION|>--- conflicted
+++ resolved
@@ -95,27 +95,15 @@
         var idString = ""
         
         if type == .Error {
-<<<<<<< HEAD
             parser.advance(by: -1)
-        }
-        
-        while parser.hasNext && type != .Error {
-            if let int = Int(parser.read(length: 1)) {
-                idString += String(int)
-            } else {
-                parser.advance(by: -2)
-                break
-=======
-            parser.advanceIndexBy(-1)
         } else {
             while parser.hasNext {
-                if let int = Int(parser.read(1)) {
+                if let int = Int(parser.read(length: 1)) {
                     idString += String(int)
                 } else {
-                    parser.advanceIndexBy(-2)
+                    parser.advance(by: -2)
                     break
                 }
->>>>>>> 71f90587
             }
         }
         
