--- conflicted
+++ resolved
@@ -110,12 +110,7 @@
             }
         }
         
-<<<<<<< HEAD
         let d = message[parser.currentIndex.advanced(by: 1)..<message.endIndex]
-        let noPlaceholders = d["(\\{\"_placeholder\":true,\"num\":(\\d*)\\})"] <~ "\"~~$2\""
-=======
-        let d = message[parser.currentIndex.advancedBy(1)..<message.endIndex]
->>>>>>> 7e235973
         
         switch parseData(d) {
         case let .Left(err):
