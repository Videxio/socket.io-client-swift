//
//  SocketParsable.swift
//  Socket.IO-Client-Swift
//
//  Permission is hereby granted, free of charge, to any person obtaining a copy
//  of this software and associated documentation files (the "Software"), to deal
//  in the Software without restriction, including without limitation the rights
//  to use, copy, modify, merge, publish, distribute, sublicense, and/or sell
//  copies of the Software, and to permit persons to whom the Software is
//  furnished to do so, subject to the following conditions:
//
//  The above copyright notice and this permission notice shall be included in
//  all copies or substantial portions of the Software.
//
//  THE SOFTWARE IS PROVIDED "AS IS", WITHOUT WARRANTY OF ANY KIND, EXPRESS OR
//  IMPLIED, INCLUDING BUT NOT LIMITED TO THE WARRANTIES OF MERCHANTABILITY,
//  FITNESS FOR A PARTICULAR PURPOSE AND NONINFRINGEMENT. IN NO EVENT SHALL THE
//  AUTHORS OR COPYRIGHT HOLDERS BE LIABLE FOR ANY CLAIM, DAMAGES OR OTHER
//  LIABILITY, WHETHER IN AN ACTION OF CONTRACT, TORT OR OTHERWISE, ARISING FROM,
//  OUT OF OR IN CONNECTION WITH THE SOFTWARE OR THE USE OR OTHER DEALINGS IN
//  THE SOFTWARE.

import Foundation

protocol SocketParsable : SocketIOClientSpec {
    func parseBinaryData(_ data: Data)
    func parseSocketMessage(_ message: String)
}

extension SocketParsable {
    private func isCorrectNamespace(_ nsp: String) -> Bool {
        return nsp == self.nsp
    }
    
    private func handleConnect(_ packetNamespace: String) {
        if packetNamespace == "/" && nsp != "/" {
            joinNamespace(nsp)
        } else {
            didConnect()
        }
    }
    
    private func handlePacket(_ pack: SocketPacket) {
        switch pack.type {
        case .event where isCorrectNamespace(pack.nsp):
            handleEvent(pack.event, data: pack.args, isInternalMessage: false, withAck: pack.id)
        case .ack where isCorrectNamespace(pack.nsp):
            handleAck(pack.id, data: pack.data)
        case .binaryEvent where isCorrectNamespace(pack.nsp):
            waitingPackets.append(pack)
        case .binaryAck where isCorrectNamespace(pack.nsp):
            waitingPackets.append(pack)
        case .connect:
            handleConnect(pack.nsp)
        case .disconnect:
            didDisconnect(reason: "Got Disconnect")
        case .error:
            handleEvent("error", data: pack.data, isInternalMessage: true, withAck: pack.id)
        default:
            DefaultSocketLogger.Logger.log("Got invalid packet: %@", type: "SocketParser", args: pack.description)
        }
    }
    
    /// Parses a messsage from the engine. Returning either a string error or a complete SocketPacket
    func parseString(_ message: String) -> Either<String, SocketPacket> {
        var reader = SocketStringReader(message: message)
        
		guard let type = Int(reader.read(count: 1)).flatMap({ SocketPacket.PacketType(rawValue: $0) }) else {
            return .left("Invalid packet type")
        }
        
        if !reader.hasNext {
            return .right(SocketPacket(type: type, nsp: "/"))
        }
        
        var namespace = "/"
        var placeholders = -1
        
        if type == .binaryEvent || type == .binaryAck {
            if let holders = Int(reader.readUntilOccurence(of: "-")) {
                placeholders = holders
            } else {
                return .left("Invalid packet")
            }
        }
        
        if reader.currentCharacter == "/" {
            namespace = reader.readUntilOccurence(of: ",") 
        }
        
        if !reader.hasNext {
            return .right(SocketPacket(type: type, nsp: namespace, placeholders: placeholders))
        }
        
        var idString = ""
        
        if type == .error {
            reader.advance(by: -1)
        } else {
            while reader.hasNext {
                if let int = Int(reader.read(count: 1)) {
                    idString += String(int)
                } else {
                    reader.advance(by: -2)
                    break
                }
            }
        }
        
<<<<<<< HEAD
        let d = message[reader.advance(by: 1)..<message.endIndex]
        
        switch parseData(d) {
        case let .left(err):
            // Errors aren't always enclosed in an array
            if case let .right(data) = parseData("[\(d)]") {
                return .right(SocketPacket(type: type, data: data, id: Int(idString) ?? -1,
                    nsp: namespace, placeholders: placeholders))
            } else {
                return .left(err)
            }
        case let .right(data):
            return .right(SocketPacket(type: type, data: data, id: Int(idString) ?? -1,
=======
        var dataArray = message[reader.currentIndex.advancedBy(1)..<message.endIndex]
        
        if type == .Error && !dataArray.hasPrefix("[") && !dataArray.hasSuffix("]") {
            dataArray = "[" + dataArray + "]"
        }
        
        switch parseData(dataArray) {
        case let .Left(err):
            return .Left(err)
        case let .Right(data):
            return .Right(SocketPacket(type: type, data: data, id: Int(idString) ?? -1,
>>>>>>> 16eefa4a
                nsp: namespace, placeholders: placeholders))
        }
    }
    
    // Parses data for events
    private func parseData(_ data: String) -> Either<String, [Any]> {
        do {
            return .right(try data.toArray())
        } catch {
            return .left("Error parsing data for packet")
        }
    }
    
    // Parses messages recieved
    func parseSocketMessage(_ message: String) {
        guard !message.isEmpty else { return }
        
        DefaultSocketLogger.Logger.log("Parsing %@", type: "SocketParser", args: message)
        
        switch parseString(message) {
        case let .left(err):
            DefaultSocketLogger.Logger.error("\(err): %@", type: "SocketParser", args: message)
        case let .right(pack):
            DefaultSocketLogger.Logger.log("Decoded packet as: %@", type: "SocketParser", args: pack.description)
            handlePacket(pack)
        }
    }
    
    func parseBinaryData(_ data: Data) {
        guard !waitingPackets.isEmpty else {
            DefaultSocketLogger.Logger.error("Got data when not remaking packet", type: "SocketParser")
            return
        }
        
        // Should execute event?
        guard waitingPackets[waitingPackets.count - 1].addData(data) else { return }
        
        let packet = waitingPackets.removeLast()
        
        if packet.type != .binaryAck {
            handleEvent(packet.event, data: packet.args, isInternalMessage: false, withAck: packet.id)
        } else {
            handleAck(packet.id, data: packet.args)
        }
    }
}<|MERGE_RESOLUTION|>--- conflicted
+++ resolved
@@ -107,33 +107,19 @@
             }
         }
         
-<<<<<<< HEAD
-        let d = message[reader.advance(by: 1)..<message.endIndex]
         
-        switch parseData(d) {
-        case let .left(err):
-            // Errors aren't always enclosed in an array
-            if case let .right(data) = parseData("[\(d)]") {
-                return .right(SocketPacket(type: type, data: data, id: Int(idString) ?? -1,
-                    nsp: namespace, placeholders: placeholders))
-            } else {
-                return .left(err)
-            }
-        case let .right(data):
-            return .right(SocketPacket(type: type, data: data, id: Int(idString) ?? -1,
-=======
-        var dataArray = message[reader.currentIndex.advancedBy(1)..<message.endIndex]
         
-        if type == .Error && !dataArray.hasPrefix("[") && !dataArray.hasSuffix("]") {
+        var dataArray = message[message.characters.index(reader.currentIndex, offsetBy: 1)..<message.endIndex]
+        
+        if type == .error && !dataArray.hasPrefix("[") && !dataArray.hasSuffix("]") {
             dataArray = "[" + dataArray + "]"
         }
         
         switch parseData(dataArray) {
-        case let .Left(err):
-            return .Left(err)
-        case let .Right(data):
-            return .Right(SocketPacket(type: type, data: data, id: Int(idString) ?? -1,
->>>>>>> 16eefa4a
+        case let .left(err):
+            return .left(err)
+        case let .right(data):
+            return .right(SocketPacket(type: type, data: data, id: Int(idString) ?? -1,
                 nsp: namespace, placeholders: placeholders))
         }
     }
