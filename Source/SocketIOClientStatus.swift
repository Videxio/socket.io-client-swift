--- conflicted
+++ resolved
@@ -24,27 +24,9 @@
 
 import Foundation
 
-<<<<<<< HEAD
-@objc public enum SocketIOClientStatus : Int, CustomStringConvertible {
-    case notConnected, closed, connecting, connected
-
-    public var description: String {
-        switch self {
-        case notConnected:
-            return "Not Connected"
-        case closed:
-            return "Closed"
-        case connecting:
-            return "Connecting"
-        case connected:
-            return "Connected"
-        }
-    }
-=======
 /// **NotConnected**: initial state
 ///
 /// **Disconnected**: connected before
 @objc public enum SocketIOClientStatus : Int {
-    case NotConnected, Disconnected, Connecting, Connected
->>>>>>> 7e235973
+    case notConnected, disconnected, connecting, connected
 }