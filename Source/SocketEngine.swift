//
//  SocketEngine.swift
//  Socket.IO-Client-Swift
//
//  Created by Erik Little on 3/3/15.
//
//  Permission is hereby granted, free of charge, to any person obtaining a copy
//  of this software and associated documentation files (the "Software"), to deal
//  in the Software without restriction, including without limitation the rights
//  to use, copy, modify, merge, publish, distribute, sublicense, and/or sell
//  copies of the Software, and to permit persons to whom the Software is
//  furnished to do so, subject to the following conditions:
//
//  The above copyright notice and this permission notice shall be included in
//  all copies or substantial portions of the Software.
//
//  THE SOFTWARE IS PROVIDED "AS IS", WITHOUT WARRANTY OF ANY KIND, EXPRESS OR
//  IMPLIED, INCLUDING BUT NOT LIMITED TO THE WARRANTIES OF MERCHANTABILITY,
//  FITNESS FOR A PARTICULAR PURPOSE AND NONINFRINGEMENT. IN NO EVENT SHALL THE
//  AUTHORS OR COPYRIGHT HOLDERS BE LIABLE FOR ANY CLAIM, DAMAGES OR OTHER
//  LIABILITY, WHETHER IN AN ACTION OF CONTRACT, TORT OR OTHERWISE, ARISING FROM,
//  OUT OF OR IN CONNECTION WITH THE SOFTWARE OR THE USE OR OTHER DEALINGS IN
//  THE SOFTWARE.

import Foundation

public final class SocketEngine : NSObject, URLSessionDelegate, SocketEnginePollable, SocketEngineWebsocket {
    public let emitQueue = DispatchQueue(label: "com.socketio.engineEmitQueue", attributes: [])
    public let handleQueue = DispatchQueue(label: "com.socketio.engineHandleQueue", attributes: [])
    public let parseQueue = DispatchQueue(label: "com.socketio.engineParseQueue", attributes: [])

    public var connectParams: [String: AnyObject]? {
        didSet {
            (urlPolling, urlWebSocket) = createURLs()
        }
    }

    public var postWait = [String]()
    public var waitingForPoll = false
    public var waitingForPost = false

    public private(set) var closed = false
    public private(set) var connected = false
    public private(set) var cookies: [HTTPCookie]?
    public private(set) var doubleEncodeUTF8 = true
    public private(set) var extraHeaders: [String: String]?
    public private(set) var fastUpgrade = false
    public private(set) var forcePolling = false
    public private(set) var forceWebsockets = false
    public private(set) var invalidated = false
    public private(set) var polling = true
    public private(set) var probing = false
    public private(set) var session: URLSession?
    public private(set) var sid = ""
    public private(set) var socketPath = "/engine.io/"
    public private(set) var urlPolling = URL(string: "http://localhost/")!
    public private(set) var urlWebSocket = URL(string: "http://localhost/")!
    public private(set) var websocket = false
    public private(set) var ws: WebSocket?

    public weak var client: SocketEngineClient?

    private weak var sessionDelegate: URLSessionDelegate?

    private let logType = "SocketEngine"
    private let url: URL

    private var pingInterval: Double?
    private var pingTimeout = 0.0 {
        didSet {
            pongsMissedMax = Int(pingTimeout / (pingInterval ?? 25))
        }
    }

    private var pongsMissed = 0
    private var pongsMissedMax = 0
    private var probeWait = ProbeWaitQueue()
    private var secure = false
    private var security: SSLSecurity?
    private var selfSigned = false
    private var voipEnabled = false

<<<<<<< HEAD
    public init(client: SocketEngineClient, url: URL, options: Set<SocketIOClientOption>) {
=======
    public init(client: SocketEngineClient, url: NSURL, options: SocketIOClientConfiguration) {
>>>>>>> c364f6a8
        self.client = client
        self.url = url

        for option in options {
            switch option {
            case let .connectParams(params):
                connectParams = params
            case let .cookies(cookies):
                self.cookies = cookies
            case let .doubleEncodeUTF8(encode):
                doubleEncodeUTF8 = encode
            case let .extraHeaders(headers):
                extraHeaders = headers
            case let .sessionDelegate(delegate):
                sessionDelegate = delegate
            case let .forcePolling(force):
                forcePolling = force
            case let .forceWebsockets(force):
                forceWebsockets = force
            case let .path(path):
                socketPath = path
            case let .voipEnabled(enable):
                if !socketPath.hasSuffix("/") {
                    socketPath += "/"
                }

                voipEnabled = enable
            case let .secure(secure):
                self.secure = secure
            case let .selfSigned(selfSigned):
                self.selfSigned = selfSigned
            case let .security(security):
                self.security = security
            default:
                continue
            }
        }

        super.init()
        
        sessionDelegate = sessionDelegate ?? self
        
        (urlPolling, urlWebSocket) = createURLs()
    }
<<<<<<< HEAD

    public convenience init(client: SocketEngineClient, url: URL, options: NSDictionary?) {
        self.init(client: client, url: url, options: options?.toSocketOptionsSet() ?? [])
=======
    
    public convenience init(client: SocketEngineClient, url: NSURL, options: NSDictionary?) {
        self.init(client: client, url: url, options: options?.toSocketConfiguration() ?? [])
>>>>>>> c364f6a8
    }

    deinit {
        DefaultSocketLogger.Logger.log("Engine is being released", type: logType)
        closed = true
        stopPolling()
    }

    private func checkAndHandleEngineError(_ msg: String) {
        do {
            let dict = try msg.toNSDictionary()
            guard let error = dict["message"] as? String else { return }
            
            /*
             0: Unknown transport
             1: Unknown sid
             2: Bad handshake request
             3: Bad request
             */
            didError(reason: error)
        } catch {
            client?.engineDidError(reason: "Got unknown error from server \(msg)")
        }
    }

    private func handleBase64(message: String) {
        // binary in base64 string
        let noPrefix = message[message.index(message.startIndex, offsetBy: 2)..<message.endIndex]
        
        if let data = NSData(base64Encoded: noPrefix, options: .ignoreUnknownCharacters) {
            client?.parseEngineBinaryData(data as Data)
        }
    }

    private func closeOutEngine(reason: String) {
        sid = ""
        closed = true
        invalidated = true
        connected = false

        ws?.disconnect()
        stopPolling()
        client?.engineDidClose(reason: reason)
    }

    /// Starts the connection to the server
    public func connect() {
        if connected {
            DefaultSocketLogger.Logger.error("Engine tried opening while connected. Assuming this was a reconnect", type: logType)
            disconnect(reason: "reconnect")
        }

        DefaultSocketLogger.Logger.log("Starting engine. Server: %@", type: logType, args: url)
        DefaultSocketLogger.Logger.log("Handshaking", type: logType)

        resetEngine()

        if forceWebsockets {
            polling = false
            websocket = true
            createWebsocketAndConnect()
            return
        }

        let reqPolling = NSMutableURLRequest(url: urlPolling)

        if cookies != nil {
            let headers = HTTPCookie.requestHeaderFields(with: cookies!)
            reqPolling.allHTTPHeaderFields = headers
        }

        if let extraHeaders = extraHeaders {
            for (headerName, value) in extraHeaders {
                reqPolling.setValue(value, forHTTPHeaderField: headerName)
            }
        }

        doLongPoll(for: reqPolling as URLRequest)
    }

    private func createURLs() -> (URL, URL) {
        if client == nil {
            return (URL(string: "http://localhost/")!, URL(string: "http://localhost/")!)
        }

        var urlPolling = URLComponents(string: url.absoluteString)!
        var urlWebSocket = URLComponents(string: url.absoluteString)!
        var queryString = ""

        urlWebSocket.path = socketPath
        urlPolling.path = socketPath

        if secure {
            urlPolling.scheme = "https"
            urlWebSocket.scheme = "wss"
        } else {
            urlPolling.scheme = "http"
            urlWebSocket.scheme = "ws"
        }

        if connectParams != nil {
            for (key, value) in connectParams! {
                let keyEsc   = key.urlEncode()!
                let valueEsc = "\(value)".urlEncode()!

                queryString += "&\(keyEsc)=\(valueEsc)"
            }
        }

        urlWebSocket.percentEncodedQuery = "transport=websocket" + queryString
        urlPolling.percentEncodedQuery = "transport=polling&b64=1" + queryString

        return (urlPolling.url!, urlWebSocket.url!)
    }

    private func createWebsocketAndConnect() {
        ws = WebSocket(url: urlWebSocketWithSid)

        if cookies != nil {
            let headers = HTTPCookie.requestHeaderFields(with: cookies!)
            for (key, value) in headers {
                ws?.headers[key] = value
            }
        }

        if extraHeaders != nil {
            for (headerName, value) in extraHeaders! {
                ws?.headers[headerName] = value
            }
        }

        ws?.callbackQueue = handleQueue
        ws?.voipEnabled = voipEnabled
        ws?.delegate = self
        ws?.selfSignedSSL = selfSigned
        ws?.security = security

        ws?.connect()
    }

    public func didError(reason: String) {
        DefaultSocketLogger.Logger.error("%@", type: logType, args: reason)
        client?.engineDidError(reason: reason)
        disconnect(reason: reason)
    }

    public func disconnect(reason: String) {
        guard connected else { return closeOutEngine(reason: reason) }

        DefaultSocketLogger.Logger.log("Engine is being closed.", type: logType)

        if closed {
            return closeOutEngine(reason: reason)
        }

        if websocket {
            sendWebSocketMessage("", withType: .close, withData: [])
            closeOutEngine(reason: reason)
        } else {
            disconnectPolling(reason: reason)
        }
    }

    // We need to take special care when we're polling that we send it ASAP
    // Also make sure we're on the emitQueue since we're touching postWait
    private func disconnectPolling(reason: String) {
        emitQueue.sync {
            self.postWait.append(String(SocketEnginePacketType.close.rawValue))
            let req = self.createRequestForPostWithPostWait()
            self.doRequest(for: req) {_, _, _ in }
            self.closeOutEngine(reason: reason)
        }
    }

    public func doFastUpgrade() {
        if waitingForPoll {
            DefaultSocketLogger.Logger.error("Outstanding poll when switched to WebSockets," +
                "we'll probably disconnect soon. You should report this.", type: logType)
        }

        sendWebSocketMessage("", withType: .upgrade, withData: [])
        websocket = true
        polling = false
        fastUpgrade = false
        probing = false
        flushProbeWait()
    }

    private func flushProbeWait() {
        DefaultSocketLogger.Logger.log("Flushing probe wait", type: logType)

        emitQueue.async {
            for waiter in self.probeWait {
                self.write(waiter.msg, withType: waiter.type, withData: waiter.data)
            }

            self.probeWait.removeAll(keepingCapacity: false)

            if self.postWait.count != 0 {
                self.flushWaitingForPostToWebSocket()
            }
        }
    }

    // We had packets waiting for send when we upgraded
    // Send them raw
    public func flushWaitingForPostToWebSocket() {
        guard let ws = self.ws else { return }

        for msg in postWait {
            ws.writeString(msg)
        }

        postWait.removeAll(keepingCapacity: true)
    }

    private func handleClose(_ reason: String) {
        client?.engineDidClose(reason: reason)
    }

    private func handleMessage(_ message: String) {
        client?.parseEngineMessage(message)
    }

    private func handleNOOP() {
        doPoll()
    }

    private func handleOpen(openData: String) {
        do {
            let json = try openData.toNSDictionary()
            
            if let sid = json["sid"] as? String {
                let upgradeWs: Bool

                self.sid = sid
                connected = true

                if let upgrades = json["upgrades"] as? [String] {
                    upgradeWs = upgrades.contains("websocket")
                } else {
                    upgradeWs = false
                }

                if let pingInterval = json["pingInterval"] as? Double, let pingTimeout = json["pingTimeout"] as? Double {
                    self.pingInterval = pingInterval / 1000.0
                    self.pingTimeout = pingTimeout / 1000.0
                }

                if !forcePolling && !forceWebsockets && upgradeWs {
                    createWebsocketAndConnect()
                }

                sendPing()

                if !forceWebsockets {
                    doPoll()
                }

                client?.engineDidOpen(reason: "Connect")
            }
        } catch {
            didError(reason: "Error parsing open packet")
        }
    }

    private func handlePong(with message: String) {
        pongsMissed = 0

        // We should upgrade
        if message == "3probe" {
            upgradeTransport()
        }
    }

    public func parseEngineData(_ data: Data) {
        DefaultSocketLogger.Logger.log("Got binary data: %@", type: "SocketEngine", args: data)

        client?.parseEngineBinaryData(data.subdata(in: Range<Int>(uncheckedBounds: (1, data.count - 1))))
    }

    public func parseEngineMessage(_ message: String, fromPolling: Bool) {
        DefaultSocketLogger.Logger.log("Got message: %@", type: logType, args: message)

        let reader = SocketStringReader(message: message)
        let fixedString: String
        
        if message.hasPrefix("b4") {
            return handleBase64(message: message)
        }

        guard let type = SocketEnginePacketType(rawValue: Int(reader.currentCharacter) ?? -1) else {
            checkAndHandleEngineError(message)
            
            return
        }

        if fromPolling && type != .noop && doubleEncodeUTF8 {
            fixedString = fixDoubleUTF8(message)
        } else {
            fixedString = message
        }

        switch type {
        case .message:
            handleMessage(
                fixedString[fixedString.characters.index(after: fixedString.characters.startIndex)..<fixedString.endIndex])
        case .noop:
            handleNOOP()
        case .pong:
            handlePong(with: fixedString)
        case .open:
            handleOpen(openData: fixedString[fixedString.characters.index(after: fixedString.characters.startIndex)..<fixedString.endIndex])
        case .close:
            handleClose(fixedString)
        default:
            DefaultSocketLogger.Logger.log("Got unknown packet type", type: logType)
        }
    }

    // Puts the engine back in its default state
    private func resetEngine() {
        closed = false
        connected = false
        fastUpgrade = false
        polling = true
        probing = false
        invalidated = false
        session = Foundation.URLSession(configuration: .default, delegate: sessionDelegate, delegateQueue: OperationQueue.main)
        sid = ""
        waitingForPoll = false
        waitingForPost = false
        websocket = false
    }

    private func sendPing() {
        if !connected {
            return
        }

        //Server is not responding
        if pongsMissed > pongsMissedMax {
            client?.engineDidClose(reason: "Ping timeout")
            return
        }

        if let pingInterval = pingInterval {
            pongsMissed += 1
            write("", withType: .ping, withData: [])

            let time = DispatchTime.now() + Double(Int64(pingInterval * Double(NSEC_PER_SEC))) / Double(NSEC_PER_SEC)
            DispatchQueue.main.asyncAfter(deadline: time) {[weak self] in self?.sendPing() }
        }
    }

    // Moves from long-polling to websockets
    private func upgradeTransport() {
        if ws?.isConnected ?? false {
            DefaultSocketLogger.Logger.log("Upgrading transport to WebSockets", type: logType)

            fastUpgrade = true
            sendPollMessage("", withType: .noop, withData: [])
            // After this point, we should not send anymore polling messages
        }
    }

    /// Write a message, independent of transport.
    public func write(_ msg: String, withType type: SocketEnginePacketType, withData data: [Data]) {
        emitQueue.async {
            guard self.connected else { return }

            if self.websocket {
                DefaultSocketLogger.Logger.log("Writing ws: %@ has data: %@",
                    type: self.logType, args: msg, data.count != 0)
                self.sendWebSocketMessage(msg, withType: type, withData: data)
            } else if !self.probing {
                DefaultSocketLogger.Logger.log("Writing poll: %@ has data: %@",
                    type: self.logType, args: msg, data.count != 0)
                self.sendPollMessage(msg, withType: type, withData: data)
            } else {
                self.probeWait.append((msg, type, data))
            }
        }
    }

    // Delegate methods
    public func websocketDidConnect(_ socket: WebSocket) {
        if !forceWebsockets {
            probing = true
            probeWebSocket()
        } else {
            connected = true
            probing = false
            polling = false
        }
    }

    public func websocketDidDisconnect(_ socket: WebSocket, error: NSError?) {
        probing = false

        if closed {
            client?.engineDidClose(reason: "Disconnect")
            return
        }

        if websocket {
            connected = false
            websocket = false

            if let reason = error?.localizedDescription {
                didError(reason: reason)
            } else {
                client?.engineDidClose(reason: "Socket Disconnected")
            }
        } else {
            flushProbeWait()
        }
    }
}

extension SocketEngine {
    public func URLSession(session: URLSession, didBecomeInvalidWithError error: NSError?) {
        DefaultSocketLogger.Logger.error("Engine URLSession became invalid", type: "SocketEngine")
        
        didError(reason: "Engine URLSession became invalid")
    }
}<|MERGE_RESOLUTION|>--- conflicted
+++ resolved
@@ -80,15 +80,11 @@
     private var selfSigned = false
     private var voipEnabled = false
 
-<<<<<<< HEAD
-    public init(client: SocketEngineClient, url: URL, options: Set<SocketIOClientOption>) {
-=======
-    public init(client: SocketEngineClient, url: NSURL, options: SocketIOClientConfiguration) {
->>>>>>> c364f6a8
+    public init(client: SocketEngineClient, url: URL, config: SocketIOClientConfiguration) {
         self.client = client
         self.url = url
 
-        for option in options {
+        for option in config {
             switch option {
             case let .connectParams(params):
                 connectParams = params
@@ -129,15 +125,9 @@
         
         (urlPolling, urlWebSocket) = createURLs()
     }
-<<<<<<< HEAD
-
+    
     public convenience init(client: SocketEngineClient, url: URL, options: NSDictionary?) {
-        self.init(client: client, url: url, options: options?.toSocketOptionsSet() ?? [])
-=======
-    
-    public convenience init(client: SocketEngineClient, url: NSURL, options: NSDictionary?) {
-        self.init(client: client, url: url, options: options?.toSocketConfiguration() ?? [])
->>>>>>> c364f6a8
+        self.init(client: client, url: url, config: options?.toSocketConfiguration() ?? [])
     }
 
     deinit {
