//
//  SocketEngine.swift
//  Socket.IO-Client-Swift
//
//  Created by Erik Little on 3/3/15.
//
//  Permission is hereby granted, free of charge, to any person obtaining a copy
//  of this software and associated documentation files (the "Software"), to deal
//  in the Software without restriction, including without limitation the rights
//  to use, copy, modify, merge, publish, distribute, sublicense, and/or sell
//  copies of the Software, and to permit persons to whom the Software is
//  furnished to do so, subject to the following conditions:
//
//  The above copyright notice and this permission notice shall be included in
//  all copies or substantial portions of the Software.
//
//  THE SOFTWARE IS PROVIDED "AS IS", WITHOUT WARRANTY OF ANY KIND, EXPRESS OR
//  IMPLIED, INCLUDING BUT NOT LIMITED TO THE WARRANTIES OF MERCHANTABILITY,
//  FITNESS FOR A PARTICULAR PURPOSE AND NONINFRINGEMENT. IN NO EVENT SHALL THE
//  AUTHORS OR COPYRIGHT HOLDERS BE LIABLE FOR ANY CLAIM, DAMAGES OR OTHER
//  LIABILITY, WHETHER IN AN ACTION OF CONTRACT, TORT OR OTHERWISE, ARISING FROM,
//  OUT OF OR IN CONNECTION WITH THE SOFTWARE OR THE USE OR OTHER DEALINGS IN
//  THE SOFTWARE.

import Foundation

public final class SocketEngine : NSObject, SocketEnginePollable, SocketEngineWebsocket {
    public let emitQueue = dispatch_queue_create("com.socketio.engineEmitQueue", DISPATCH_QUEUE_SERIAL)
    public let handleQueue = dispatch_queue_create("com.socketio.engineHandleQueue", DISPATCH_QUEUE_SERIAL)
    public let parseQueue = dispatch_queue_create("com.socketio.engineParseQueue", DISPATCH_QUEUE_SERIAL)

    public var connectParams: [String: AnyObject]? {
        didSet {
            (urlPolling, urlWebSocket) = createURLs()
        }
    }
    
    public var postWait = [String]()
    public var waitingForPoll = false
    public var waitingForPost = false
    
    public private(set) var closed = false
    public private(set) var connected = false
    public private(set) var cookies: [NSHTTPCookie]?
    public private(set) var doubleEncodeUTF8 = true
    public private(set) var extraHeaders: [String: String]?
    public private(set) var fastUpgrade = false
    public private(set) var forcePolling = false
    public private(set) var forceWebsockets = false
    public private(set) var invalidated = false
    public private(set) var polling = true
    public private(set) var probing = false
    public private(set) var session: NSURLSession?
    public private(set) var sid = ""
    public private(set) var socketPath = "/engine.io/"
    public private(set) var urlPolling = NSURL()
    public private(set) var urlWebSocket = NSURL()
    public private(set) var websocket = false
    public private(set) var ws: WebSocket?

    public weak var client: SocketEngineClient?
    
    private weak var sessionDelegate: NSURLSessionDelegate?

    private typealias Probe = (msg: String, type: SocketEnginePacketType, data: [NSData])
    private typealias ProbeWaitQueue = [Probe]

    private let logType = "SocketEngine"
    private let url: NSURL
    
    private var pingInterval: Double?
    private var pingTimeout = 0.0 {
        didSet {
            pongsMissedMax = Int(pingTimeout / (pingInterval ?? 25))
        }
    }
    private var pongsMissed = 0
    private var pongsMissedMax = 0
    private var probeWait = ProbeWaitQueue()
    private var secure = false
    private var selfSigned = false
    private var voipEnabled = false

    public init(client: SocketEngineClient, url: NSURL, options: Set<SocketIOClientOption>) {
        self.client = client
        self.url = url
        
        for option in options {
            switch option {
            case let .connectParams(params):
                connectParams = params
            case let .cookies(cookies):
                self.cookies = cookies
            case let .doubleEncodeUTF8(encode):
                doubleEncodeUTF8 = encode
            case let .extraHeaders(headers):
                extraHeaders = headers
            case let .sessionDelegate(delegate):
                sessionDelegate = delegate
            case let .forcePolling(force):
                forcePolling = force
            case let .forceWebsockets(force):
                forceWebsockets = force
            case let .path(path):
                socketPath = path
            case let .voipEnabled(enable):
                voipEnabled = enable
            case let .secure(secure):
                self.secure = secure
            case let .selfSigned(selfSigned):
                self.selfSigned = selfSigned
            default:
                continue
            }
        }
        
        super.init()
        
        (urlPolling, urlWebSocket) = createURLs()
    }
    
    public convenience init(client: SocketEngineClient, url: NSURL, options: NSDictionary?) {
        self.init(client: client, url: url, options: options?.toSocketOptionsSet() ?? [])
    }
    
    deinit {
        DefaultSocketLogger.Logger.log("Engine is being released", type: logType)
        closed = true
        stopPolling()
    }
    
    private func checkAndHandleEngineError(_ msg: String) {
        guard let stringData = msg.data(using: NSUTF8StringEncoding,
            allowLossyConversion: false) else { return }
        
        do {
<<<<<<< HEAD
            if let dict = try NSJSONSerialization.jsonObject(with: stringData,
                options: NSJSONReadingOptions.mutableContainers) as? NSDictionary {
                    guard let code = dict["code"] as? Int else { return }
                    guard let error = dict["message"] as? String else { return }
                    
                    switch code {
                    case 0: // Unknown transport
                        didError(error: error)
                    case 1: // Unknown sid.
                        didError(error: error)
                    case 2: // Bad handshake request
                        didError(error: error)
                    case 3: // Bad request
                        didError(error: error)
                    default:
                        didError(error: error)
                    }
=======
            if let dict = try NSJSONSerialization.JSONObjectWithData(stringData, options: .MutableContainers) as? NSDictionary {
                guard let error = dict["message"] as? String else { return }
                
                /*
                 0: Unknown transport
                 1: Unknown sid
                 2: Bad handshake request
                 3: Bad request
                 */
                didError(error)
>>>>>>> 7e235973
            }
        } catch {
            didError(error: "Got unknown error from server \(msg)")
        }
    }

    private func checkIfMessageIsBase64Binary(_ message: String) -> Bool {
        if message.hasPrefix("b4") {
            // binary in base64 string
            let noPrefix = message[message.startIndex.advanced(by: 2)..<message.endIndex]
    
            if let data = NSData(base64Encoded: noPrefix,
                options: .ignoreUnknownCharacters) {
                    client?.parseEngineBinaryData(data)
            }
            
            return true
        } else {
            return false
        }
    }
    
    /// Starts the connection to the server
    public func connect() {
        if connected {
            DefaultSocketLogger.Logger.error("Engine tried opening while connected. Assuming this was a reconnect", type: logType)
            disconnect(reason: "reconnect")
        }
        
        DefaultSocketLogger.Logger.log("Starting engine", type: logType)
        DefaultSocketLogger.Logger.log("Handshaking", type: logType)
        
        resetEngine()
        
        if forceWebsockets {
            polling = false
            websocket = true
            createWebsocketAndConnect()
            return
        }
        
        let reqPolling = NSMutableURLRequest(url: urlPolling)
        
        if cookies != nil {
            let headers = NSHTTPCookie.requestHeaderFields(with: cookies!)
            reqPolling.allHTTPHeaderFields = headers
        }
        
        if let extraHeaders = extraHeaders {
            for (headerName, value) in extraHeaders {
                reqPolling.setValue(value, forHTTPHeaderField: headerName)
            }
        }
        
<<<<<<< HEAD
        doLongPoll(for: reqPolling)
=======
        dispatch_async(emitQueue) {
            self.doLongPoll(reqPolling)
        }
>>>>>>> 7e235973
    }

    private func createURLs() -> (NSURL, NSURL) {
        if client == nil {
            return (NSURL(), NSURL())
        }

        let urlPolling = NSURLComponents(string: url.absoluteString)!
        let urlWebSocket = NSURLComponents(string: url.absoluteString)!
        var queryString = ""
        
        urlWebSocket.path = socketPath
        urlPolling.path = socketPath

        if secure {
            urlPolling.scheme = "https"
            urlWebSocket.scheme = "wss"
        } else {
            urlPolling.scheme = "http"
            urlWebSocket.scheme = "ws"
        }

        if connectParams != nil {
            for (key, value) in connectParams! {
                let keyEsc   = key.urlEncode()!
                let valueEsc = "\(value)".urlEncode()!

                queryString += "&\(keyEsc)=\(valueEsc)"
            }
        }

        urlWebSocket.percentEncodedQuery = "transport=websocket" + queryString
        urlPolling.percentEncodedQuery = "transport=polling&b64=1" + queryString
        
        return (urlPolling.url!, urlWebSocket.url!)
    }

    private func createWebsocketAndConnect() {
        ws = WebSocket(url: urlWebSocketWithSid)
        
        if cookies != nil {
            let headers = NSHTTPCookie.requestHeaderFields(with: cookies!)
            for (key, value) in headers {
                ws?.headers[key] = value
            }
        }

        if extraHeaders != nil {
            for (headerName, value) in extraHeaders! {
                ws?.headers[headerName] = value
            }
        }

        ws?.queue = handleQueue
        ws?.voipEnabled = voipEnabled
        ws?.delegate = self
        ws?.selfSignedSSL = selfSigned

        ws?.connect()
    }
    
    public func didError(error: String) {
        DefaultSocketLogger.Logger.error(error, type: logType)
        client?.engineDidError(reason: error)
        disconnect(reason: error)
    }
    
    public func disconnect(reason: String) {
        func postSendClose(_ data: NSData?, _ res: NSURLResponse?, _ err: NSError?) {
            sid = ""
            closed = true
            invalidated = true
            connected = false
            
            ws?.disconnect()
            stopPolling()
            client?.engineDidClose(reason: reason)
        }
        
        DefaultSocketLogger.Logger.log("Engine is being closed.", type: logType)
        
        if closed {
            client?.engineDidClose(reason)
            return
        }
        
        if websocket {
            sendWebSocketMessage("", withType: .close, withData: [])
            postSendClose(nil, nil, nil)
        } else {
            // We need to take special care when we're polling that we send it ASAP
            // Also make sure we're on the emitQueue since we're touching postWait
            dispatch_sync(emitQueue) {
                self.postWait.append(String(SocketEnginePacketType.close.rawValue))
                let req = self.createRequestForPostWithPostWait()
                self.doRequest(for: req, callbackWith: postSendClose)
            }
        }
    }

    public func doFastUpgrade() {
        if waitingForPoll {
            DefaultSocketLogger.Logger.error("Outstanding poll when switched to WebSockets," +
                "we'll probably disconnect soon. You should report this.", type: logType)
        }

        sendWebSocketMessage("", withType: .upgrade, withData: [])
        websocket = true
        polling = false
        fastUpgrade = false
        probing = false
        flushProbeWait()
    }

    private func flushProbeWait() {
        DefaultSocketLogger.Logger.log("Flushing probe wait", type: logType)

        dispatch_async(emitQueue) {
            for waiter in self.probeWait {
                self.write(waiter.msg, withType: waiter.type, withData: waiter.data)
            }
            
            self.probeWait.removeAll(keepingCapacity: false)
            
            if self.postWait.count != 0 {
                self.flushWaitingForPostToWebSocket()
            }
        }
    }
    
    // We had packets waiting for send when we upgraded
    // Send them raw
    public func flushWaitingForPostToWebSocket() {
        guard let ws = self.ws else { return }
        
        for msg in postWait {
            ws.writeString(str: fixDoubleUTF8(string: msg))
        }
        
        postWait.removeAll(keepingCapacity: true)
    }

    private func handleClose(reason: String) {
        client?.engineDidClose(reason: reason)
    }

    private func handleMessage(_ message: String) {
        client?.parseEngineMessage(message)
    }

    private func handleNOOP() {
        doPoll()
    }

    private func handleOpen(openMessage: String) {
        let mesData = openMessage.data(using: NSUTF8StringEncoding, allowLossyConversion: false)!
        do {
            let json = try NSJSONSerialization.jsonObject(with: mesData,
                options: NSJSONReadingOptions.allowFragments) as? NSDictionary
            if let sid = json?["sid"] as? String {
                let upgradeWs: Bool

                self.sid = sid
                connected = true

                if let upgrades = json?["upgrades"] as? [String] {
                    upgradeWs = upgrades.contains("websocket")
                } else {
                    upgradeWs = false
                }

                if let pingInterval = json?["pingInterval"] as? Double, pingTimeout = json?["pingTimeout"] as? Double {
                    self.pingInterval = pingInterval / 1000.0
                    self.pingTimeout = pingTimeout / 1000.0
                }

                if !forcePolling && !forceWebsockets && upgradeWs {
                    createWebsocketAndConnect()
                }
                
                sendPing()
                
                if !forceWebsockets {
                    doPoll()
                }
                
                client?.engineDidOpen?(reason: "Connect")
            }
        } catch {
<<<<<<< HEAD
            didError(error: "Error parsing open packet")
            return
=======
            didError("Error parsing open packet")
>>>>>>> 7e235973
        }
    }

    private func handlePong(pongMessage: String) {
        pongsMissed = 0

        // We should upgrade
        if pongMessage == "3probe" {
            upgradeTransport()
        }
    }
    
    public func parseEngineData(_ data: NSData) {
        DefaultSocketLogger.Logger.log("Got binary data: %@", type: "SocketEngine", args: data)
        client?.parseEngineBinaryData(data.subdata(with: NSMakeRange(1, data.length - 1)))
    }

    public func parseEngineMessage(_ message: String, fromPolling: Bool) {
        DefaultSocketLogger.Logger.log("Got message: %@", type: logType, args: message)
        
        let reader = SocketStringReader(message: message)
        let fixedString: String

        guard let type = SocketEnginePacketType(rawValue: Int(reader.currentCharacter) ?? -1) else {
            if !checkIfMessageIsBase64Binary(message) {
                checkAndHandleEngineError(message)
            }
            
            return
        }

        if fromPolling && type != .noop && doubleEncodeUTF8 {
            fixedString = fixDoubleUTF8(string: message)
        } else {
            fixedString = message
        }

        switch type {
        case .message:
            handleMessage(fixedString[fixedString.startIndex.successor()..<fixedString.endIndex])
        case .noop:
            handleNOOP()
        case .pong:
            handlePong(pongMessage: fixedString)
        case .open:
            handleOpen(openMessage: fixedString[fixedString.startIndex.successor()..<fixedString.endIndex])
        case .close:
            handleClose(reason: fixedString)
        default:
            DefaultSocketLogger.Logger.log("Got unknown packet type", type: logType)
        }
    }
    
    // Puts the engine back in its default state
    private func resetEngine() {
        closed = false
        connected = false
        fastUpgrade = false
        polling = true
        probing = false
        invalidated = false
        session = NSURLSession(configuration: .defaultSessionConfiguration(),
            delegate: sessionDelegate,
            delegateQueue: NSOperationQueue())
        sid = ""
        waitingForPoll = false
        waitingForPost = false
        websocket = false
    }

    private func sendPing() {
        if !connected {
            return
        }
        
        //Server is not responding
        if pongsMissed > pongsMissedMax {
            client?.engineDidClose(reason: "Ping timeout")
            return
        }
        
        if let pingInterval = pingInterval {
            pongsMissed += 1
            write("", withType: .ping, withData: [])
            
            let time = dispatch_time(DISPATCH_TIME_NOW, Int64(pingInterval * Double(NSEC_PER_SEC)))
            dispatch_after(time, dispatch_get_main_queue()) {[weak self] in
                self?.sendPing()
            }
        }
    }
    
    // Moves from long-polling to websockets
    private func upgradeTransport() {
        if ws?.isConnected ?? false {
            DefaultSocketLogger.Logger.log("Upgrading transport to WebSockets", type: logType)

            fastUpgrade = true
            sendPollMessage("", withType: .noop, withData: [])
            // After this point, we should not send anymore polling messages
        }
    }

    /// Write a message, independent of transport.
    public func write(_ msg: String, withType type: SocketEnginePacketType, withData data: [NSData]) {
        dispatch_async(emitQueue) {
            guard self.connected else { return }
            
            if self.websocket {
                DefaultSocketLogger.Logger.log("Writing ws: %@ has data: %@",
                    type: self.logType, args: msg, data.count != 0)
                self.sendWebSocketMessage(msg, withType: type, withData: data)
            } else if !self.probing {
                DefaultSocketLogger.Logger.log("Writing poll: %@ has data: %@",
                    type: self.logType, args: msg, data.count != 0)
                self.sendPollMessage(msg, withType: type, withData: data)
            } else {
                self.probeWait.append((msg, type, data))
            }
        }
    }
    
    // Delegate methods
    public func websocketDidConnect(socket: WebSocket) {
        if !forceWebsockets {
            probing = true
            probeWebSocket()
        } else {
            connected = true
            probing = false
            polling = false
        }
    }
    
    public func websocketDidDisconnect(socket: WebSocket, error: NSError?) {
        probing = false
        
        if closed {
            client?.engineDidClose(reason: "Disconnect")
            return
        }
        
        if websocket {
            connected = false
            websocket = false
            
            let reason = error?.localizedDescription ?? "Socket Disconnected"
            
            if error != nil {
                didError(error: reason)
            }
            
            client?.engineDidClose(reason: reason)
        } else {
            flushProbeWait()
        }
    }
}<|MERGE_RESOLUTION|>--- conflicted
+++ resolved
@@ -134,26 +134,7 @@
             allowLossyConversion: false) else { return }
         
         do {
-<<<<<<< HEAD
-            if let dict = try NSJSONSerialization.jsonObject(with: stringData,
-                options: NSJSONReadingOptions.mutableContainers) as? NSDictionary {
-                    guard let code = dict["code"] as? Int else { return }
-                    guard let error = dict["message"] as? String else { return }
-                    
-                    switch code {
-                    case 0: // Unknown transport
-                        didError(error: error)
-                    case 1: // Unknown sid.
-                        didError(error: error)
-                    case 2: // Bad handshake request
-                        didError(error: error)
-                    case 3: // Bad request
-                        didError(error: error)
-                    default:
-                        didError(error: error)
-                    }
-=======
-            if let dict = try NSJSONSerialization.JSONObjectWithData(stringData, options: .MutableContainers) as? NSDictionary {
+            if let dict = try NSJSONSerialization.jsonObject(with: stringData, options: .mutableContainers) as? NSDictionary {
                 guard let error = dict["message"] as? String else { return }
                 
                 /*
@@ -162,8 +143,7 @@
                  2: Bad handshake request
                  3: Bad request
                  */
-                didError(error)
->>>>>>> 7e235973
+                didError(error: error)
             }
         } catch {
             didError(error: "Got unknown error from server \(msg)")
@@ -218,13 +198,9 @@
             }
         }
         
-<<<<<<< HEAD
-        doLongPoll(for: reqPolling)
-=======
         dispatch_async(emitQueue) {
-            self.doLongPoll(reqPolling)
-        }
->>>>>>> 7e235973
+            self.doLongPoll(for: reqPolling)
+        }
     }
 
     private func createURLs() -> (NSURL, NSURL) {
@@ -307,7 +283,7 @@
         DefaultSocketLogger.Logger.log("Engine is being closed.", type: logType)
         
         if closed {
-            client?.engineDidClose(reason)
+            client?.engineDidClose(reason: reason)
             return
         }
         
@@ -414,12 +390,7 @@
                 client?.engineDidOpen?(reason: "Connect")
             }
         } catch {
-<<<<<<< HEAD
             didError(error: "Error parsing open packet")
-            return
-=======
-            didError("Error parsing open packet")
->>>>>>> 7e235973
         }
     }
 
