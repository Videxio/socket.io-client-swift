// !$*UTF8*$!
{
	archiveVersion = 1;
	classes = {
	};
	objectVersion = 46;
	objects = {

/* Begin PBXBuildFile section */
		572EF21F1B51F16C00EEBB58 /* SocketIO-iOS.h in Headers */ = {isa = PBXBuildFile; fileRef = 572EF21E1B51F16C00EEBB58 /* SocketIO-iOS.h */; settings = {ATTRIBUTES = (Public, ); }; };
		572EF2251B51F16C00EEBB58 /* SocketIO.framework in Frameworks */ = {isa = PBXBuildFile; fileRef = 572EF2191B51F16C00EEBB58 /* SocketIO.framework */; };
		572EF23D1B51F18A00EEBB58 /* SocketIO-Mac.h in Headers */ = {isa = PBXBuildFile; fileRef = 572EF23C1B51F18A00EEBB58 /* SocketIO-Mac.h */; settings = {ATTRIBUTES = (Public, ); }; };
		572EF2431B51F18A00EEBB58 /* SocketIO.framework in Frameworks */ = {isa = PBXBuildFile; fileRef = 572EF2381B51F18A00EEBB58 /* SocketIO.framework */; };
<<<<<<< HEAD
		57425F9C1BA3A46000BDAAC1 /* SocketStringReader.swift in Sources */ = {isa = PBXBuildFile; fileRef = 74D765611B9F0D870028551C /* SocketStringReader.swift */; };
		57425F9D1BA3A46000BDAAC1 /* SocketEngine.swift in Sources */ = {isa = PBXBuildFile; fileRef = 5764DF7E1B51F254004FF46E /* SocketEngine.swift */; };
		57425F9E1BA3A46000BDAAC1 /* SocketParser.swift in Sources */ = {isa = PBXBuildFile; fileRef = 5764DF851B51F254004FF46E /* SocketParser.swift */; };
		57425F9F1BA3A46000BDAAC1 /* SocketTypes.swift in Sources */ = {isa = PBXBuildFile; fileRef = 5764DF861B51F254004FF46E /* SocketTypes.swift */; };
		57425FA01BA3A46000BDAAC1 /* SocketEngineClient.swift in Sources */ = {isa = PBXBuildFile; fileRef = 5764DF7F1B51F254004FF46E /* SocketEngineClient.swift */; };
		57425FA11BA3A46000BDAAC1 /* SocketEventHandler.swift in Sources */ = {isa = PBXBuildFile; fileRef = 5764DF801B51F254004FF46E /* SocketEventHandler.swift */; };
		57425FA21BA3A46000BDAAC1 /* SocketFixUTF8.swift in Sources */ = {isa = PBXBuildFile; fileRef = 5764DF811B51F254004FF46E /* SocketFixUTF8.swift */; };
		57425FA31BA3A46000BDAAC1 /* SocketIOClient.swift in Sources */ = {isa = PBXBuildFile; fileRef = 5764DF821B51F254004FF46E /* SocketIOClient.swift */; };
		57425FA41BA3A46000BDAAC1 /* SocketAnyEvent.swift in Sources */ = {isa = PBXBuildFile; fileRef = 5764DF7D1B51F254004FF46E /* SocketAnyEvent.swift */; };
		57425FA51BA3A46000BDAAC1 /* SocketLogger.swift in Sources */ = {isa = PBXBuildFile; fileRef = 5764DF831B51F254004FF46E /* SocketLogger.swift */; };
		57425FA61BA3A46000BDAAC1 /* SocketIOClientStatus.swift in Sources */ = {isa = PBXBuildFile; fileRef = 74781D591B7E83930042CACA /* SocketIOClientStatus.swift */; };
		57425FA71BA3A46000BDAAC1 /* WebSocket.swift in Sources */ = {isa = PBXBuildFile; fileRef = 5764DF881B51F254004FF46E /* WebSocket.swift */; };
		57425FA81BA3A46000BDAAC1 /* SocketPacket.swift in Sources */ = {isa = PBXBuildFile; fileRef = 5764DF841B51F254004FF46E /* SocketPacket.swift */; };
		57425FA91BA3A46000BDAAC1 /* SocketAckManager.swift in Sources */ = {isa = PBXBuildFile; fileRef = 5764DF7C1B51F254004FF46E /* SocketAckManager.swift */; };
		57425FAA1BA3A46000BDAAC1 /* SwiftRegex.swift in Sources */ = {isa = PBXBuildFile; fileRef = 5764DF871B51F254004FF46E /* SwiftRegex.swift */; };
		57425FAD1BA3A46000BDAAC1 /* SocketIO-iOS.h in Headers */ = {isa = PBXBuildFile; fileRef = 572EF21E1B51F16C00EEBB58 /* SocketIO-iOS.h */; settings = {ATTRIBUTES = (Public, ); }; };
		57425FDC1BA3A4F100BDAAC1 /* SocketStringReader.swift in Sources */ = {isa = PBXBuildFile; fileRef = 74D765611B9F0D870028551C /* SocketStringReader.swift */; };
		57425FDD1BA3A4F100BDAAC1 /* SocketParser.swift in Sources */ = {isa = PBXBuildFile; fileRef = 5764DF851B51F254004FF46E /* SocketParser.swift */; };
		57425FDE1BA3A4F100BDAAC1 /* SocketPacket.swift in Sources */ = {isa = PBXBuildFile; fileRef = 5764DF841B51F254004FF46E /* SocketPacket.swift */; };
		57425FDF1BA3A4F100BDAAC1 /* SocketFixUTF8.swift in Sources */ = {isa = PBXBuildFile; fileRef = 5764DF811B51F254004FF46E /* SocketFixUTF8.swift */; };
		57425FE01BA3A4F100BDAAC1 /* SocketEventHandler.swift in Sources */ = {isa = PBXBuildFile; fileRef = 5764DF801B51F254004FF46E /* SocketEventHandler.swift */; };
		57425FE11BA3A4F100BDAAC1 /* SocketTestCases.swift in Sources */ = {isa = PBXBuildFile; fileRef = 94CB8F0A1B6E48B90019ED53 /* SocketTestCases.swift */; };
		57425FE21BA3A4F100BDAAC1 /* SocketEngine.swift in Sources */ = {isa = PBXBuildFile; fileRef = 5764DF7E1B51F254004FF46E /* SocketEngine.swift */; };
		57425FE31BA3A4F100BDAAC1 /* SocketAckManager.swift in Sources */ = {isa = PBXBuildFile; fileRef = 5764DF7C1B51F254004FF46E /* SocketAckManager.swift */; };
		57425FE41BA3A4F100BDAAC1 /* TestKind.swift in Sources */ = {isa = PBXBuildFile; fileRef = 941A4AB91B67A56C00C42318 /* TestKind.swift */; };
		57425FE51BA3A4F100BDAAC1 /* AbstractSocketTest.swift in Sources */ = {isa = PBXBuildFile; fileRef = 94CB8F0C1B6E66E60019ED53 /* AbstractSocketTest.swift */; };
		57425FE61BA3A4F100BDAAC1 /* SocketEmitTest.swift in Sources */ = {isa = PBXBuildFile; fileRef = 945B65421B63D9DB0081E995 /* SocketEmitTest.swift */; };
		57425FE71BA3A4F100BDAAC1 /* SwiftRegex.swift in Sources */ = {isa = PBXBuildFile; fileRef = 5764DF871B51F254004FF46E /* SwiftRegex.swift */; };
		57425FE81BA3A4F100BDAAC1 /* SocketLogger.swift in Sources */ = {isa = PBXBuildFile; fileRef = 5764DF831B51F254004FF46E /* SocketLogger.swift */; };
		57425FE91BA3A4F100BDAAC1 /* SocketAckManagerTest.swift in Sources */ = {isa = PBXBuildFile; fileRef = 94A20D601B99E22F00BF9E44 /* SocketAckManagerTest.swift */; };
		57425FEA1BA3A4F100BDAAC1 /* SocketEngineClient.swift in Sources */ = {isa = PBXBuildFile; fileRef = 5764DF7F1B51F254004FF46E /* SocketEngineClient.swift */; };
		57425FEB1BA3A4F100BDAAC1 /* SocketAnyEvent.swift in Sources */ = {isa = PBXBuildFile; fileRef = 5764DF7D1B51F254004FF46E /* SocketAnyEvent.swift */; };
		57425FEC1BA3A4F100BDAAC1 /* SocketAcknowledgementTest.swift in Sources */ = {isa = PBXBuildFile; fileRef = 94ADAC4A1B6632DD00FD79AE /* SocketAcknowledgementTest.swift */; };
		57425FED1BA3A4F100BDAAC1 /* SocketTypes.swift in Sources */ = {isa = PBXBuildFile; fileRef = 5764DF861B51F254004FF46E /* SocketTypes.swift */; };
		57425FEE1BA3A4F100BDAAC1 /* SocketIOClientStatus.swift in Sources */ = {isa = PBXBuildFile; fileRef = 74781D591B7E83930042CACA /* SocketIOClientStatus.swift */; };
		57425FEF1BA3A4F100BDAAC1 /* SocketIOClient.swift in Sources */ = {isa = PBXBuildFile; fileRef = 5764DF821B51F254004FF46E /* SocketIOClient.swift */; };
		57425FF01BA3A4F100BDAAC1 /* SocketParserTest.swift in Sources */ = {isa = PBXBuildFile; fileRef = 949FAE8C1B9B94E600073BE9 /* SocketParserTest.swift */; };
		57425FF11BA3A4F100BDAAC1 /* SocketNamespaceEmitTest.swift in Sources */ = {isa = PBXBuildFile; fileRef = 94ADAC481B652D3300FD79AE /* SocketNamespaceEmitTest.swift */; };
		57425FF21BA3A4F100BDAAC1 /* WebSocket.swift in Sources */ = {isa = PBXBuildFile; fileRef = 5764DF881B51F254004FF46E /* WebSocket.swift */; };
		57425FF31BA3A4F100BDAAC1 /* SocketNamespaceAcknowledgementTest.swift in Sources */ = {isa = PBXBuildFile; fileRef = 94242BB71B67B0E500AAAC9D /* SocketNamespaceAcknowledgementTest.swift */; };
		57425FF51BA3A4F100BDAAC1 /* SocketIO.framework in Frameworks */ = {isa = PBXBuildFile; fileRef = 572EF2191B51F16C00EEBB58 /* SocketIO.framework */; };
=======
		572EF24A1B51F18A00EEBB58 /* SocketIO_MacTests.swift in Sources */ = {isa = PBXBuildFile; fileRef = 572EF2491B51F18A00EEBB58 /* SocketIO_MacTests.swift */; };
>>>>>>> 31fbe104
		5764DF891B51F254004FF46E /* SocketAckManager.swift in Sources */ = {isa = PBXBuildFile; fileRef = 5764DF7C1B51F254004FF46E /* SocketAckManager.swift */; };
		5764DF8A1B51F254004FF46E /* SocketAckManager.swift in Sources */ = {isa = PBXBuildFile; fileRef = 5764DF7C1B51F254004FF46E /* SocketAckManager.swift */; };
		5764DF8B1B51F254004FF46E /* SocketAnyEvent.swift in Sources */ = {isa = PBXBuildFile; fileRef = 5764DF7D1B51F254004FF46E /* SocketAnyEvent.swift */; };
		5764DF8C1B51F254004FF46E /* SocketAnyEvent.swift in Sources */ = {isa = PBXBuildFile; fileRef = 5764DF7D1B51F254004FF46E /* SocketAnyEvent.swift */; };
		5764DF8D1B51F254004FF46E /* SocketEngine.swift in Sources */ = {isa = PBXBuildFile; fileRef = 5764DF7E1B51F254004FF46E /* SocketEngine.swift */; };
		5764DF8E1B51F254004FF46E /* SocketEngine.swift in Sources */ = {isa = PBXBuildFile; fileRef = 5764DF7E1B51F254004FF46E /* SocketEngine.swift */; };
		5764DF8F1B51F254004FF46E /* SocketEngineClient.swift in Sources */ = {isa = PBXBuildFile; fileRef = 5764DF7F1B51F254004FF46E /* SocketEngineClient.swift */; };
		5764DF901B51F254004FF46E /* SocketEngineClient.swift in Sources */ = {isa = PBXBuildFile; fileRef = 5764DF7F1B51F254004FF46E /* SocketEngineClient.swift */; };
		5764DF911B51F254004FF46E /* SocketEventHandler.swift in Sources */ = {isa = PBXBuildFile; fileRef = 5764DF801B51F254004FF46E /* SocketEventHandler.swift */; };
		5764DF921B51F254004FF46E /* SocketEventHandler.swift in Sources */ = {isa = PBXBuildFile; fileRef = 5764DF801B51F254004FF46E /* SocketEventHandler.swift */; };
		5764DF931B51F254004FF46E /* SocketFixUTF8.swift in Sources */ = {isa = PBXBuildFile; fileRef = 5764DF811B51F254004FF46E /* SocketFixUTF8.swift */; };
		5764DF941B51F254004FF46E /* SocketFixUTF8.swift in Sources */ = {isa = PBXBuildFile; fileRef = 5764DF811B51F254004FF46E /* SocketFixUTF8.swift */; };
		5764DF951B51F254004FF46E /* SocketIOClient.swift in Sources */ = {isa = PBXBuildFile; fileRef = 5764DF821B51F254004FF46E /* SocketIOClient.swift */; };
		5764DF961B51F254004FF46E /* SocketIOClient.swift in Sources */ = {isa = PBXBuildFile; fileRef = 5764DF821B51F254004FF46E /* SocketIOClient.swift */; };
		5764DF971B51F254004FF46E /* SocketLogger.swift in Sources */ = {isa = PBXBuildFile; fileRef = 5764DF831B51F254004FF46E /* SocketLogger.swift */; };
		5764DF981B51F254004FF46E /* SocketLogger.swift in Sources */ = {isa = PBXBuildFile; fileRef = 5764DF831B51F254004FF46E /* SocketLogger.swift */; };
		5764DF991B51F254004FF46E /* SocketPacket.swift in Sources */ = {isa = PBXBuildFile; fileRef = 5764DF841B51F254004FF46E /* SocketPacket.swift */; };
		5764DF9A1B51F254004FF46E /* SocketPacket.swift in Sources */ = {isa = PBXBuildFile; fileRef = 5764DF841B51F254004FF46E /* SocketPacket.swift */; };
		5764DF9B1B51F254004FF46E /* SocketParser.swift in Sources */ = {isa = PBXBuildFile; fileRef = 5764DF851B51F254004FF46E /* SocketParser.swift */; };
		5764DF9C1B51F254004FF46E /* SocketParser.swift in Sources */ = {isa = PBXBuildFile; fileRef = 5764DF851B51F254004FF46E /* SocketParser.swift */; };
		5764DF9D1B51F254004FF46E /* SocketTypes.swift in Sources */ = {isa = PBXBuildFile; fileRef = 5764DF861B51F254004FF46E /* SocketTypes.swift */; };
		5764DF9E1B51F254004FF46E /* SocketTypes.swift in Sources */ = {isa = PBXBuildFile; fileRef = 5764DF861B51F254004FF46E /* SocketTypes.swift */; };
		5764DF9F1B51F254004FF46E /* SwiftRegex.swift in Sources */ = {isa = PBXBuildFile; fileRef = 5764DF871B51F254004FF46E /* SwiftRegex.swift */; };
		5764DFA01B51F254004FF46E /* SwiftRegex.swift in Sources */ = {isa = PBXBuildFile; fileRef = 5764DF871B51F254004FF46E /* SwiftRegex.swift */; };
		5764DFA11B51F254004FF46E /* WebSocket.swift in Sources */ = {isa = PBXBuildFile; fileRef = 5764DF881B51F254004FF46E /* WebSocket.swift */; };
		5764DFA21B51F254004FF46E /* WebSocket.swift in Sources */ = {isa = PBXBuildFile; fileRef = 5764DF881B51F254004FF46E /* WebSocket.swift */; };
		7458952A1BB59A0A0050ACC8 /* SocketAckManager.swift in Sources */ = {isa = PBXBuildFile; fileRef = 5764DF7C1B51F254004FF46E /* SocketAckManager.swift */; };
		7458952B1BB59A0A0050ACC8 /* SocketAnyEvent.swift in Sources */ = {isa = PBXBuildFile; fileRef = 5764DF7D1B51F254004FF46E /* SocketAnyEvent.swift */; };
		7458952C1BB59A0A0050ACC8 /* SocketEngine.swift in Sources */ = {isa = PBXBuildFile; fileRef = 5764DF7E1B51F254004FF46E /* SocketEngine.swift */; };
		7458952D1BB59A0A0050ACC8 /* SocketEngineClient.swift in Sources */ = {isa = PBXBuildFile; fileRef = 5764DF7F1B51F254004FF46E /* SocketEngineClient.swift */; };
		7458952E1BB59A0A0050ACC8 /* SocketEventHandler.swift in Sources */ = {isa = PBXBuildFile; fileRef = 5764DF801B51F254004FF46E /* SocketEventHandler.swift */; };
		7458952F1BB59A0A0050ACC8 /* SocketFixUTF8.swift in Sources */ = {isa = PBXBuildFile; fileRef = 5764DF811B51F254004FF46E /* SocketFixUTF8.swift */; };
		745895301BB59A0A0050ACC8 /* SocketIOClient.swift in Sources */ = {isa = PBXBuildFile; fileRef = 5764DF821B51F254004FF46E /* SocketIOClient.swift */; };
		745895311BB59A0A0050ACC8 /* SocketLogger.swift in Sources */ = {isa = PBXBuildFile; fileRef = 5764DF831B51F254004FF46E /* SocketLogger.swift */; };
		745895321BB59A0A0050ACC8 /* SocketPacket.swift in Sources */ = {isa = PBXBuildFile; fileRef = 5764DF841B51F254004FF46E /* SocketPacket.swift */; };
		745895331BB59A0A0050ACC8 /* SocketParser.swift in Sources */ = {isa = PBXBuildFile; fileRef = 5764DF851B51F254004FF46E /* SocketParser.swift */; };
		745895341BB59A0A0050ACC8 /* SocketStringReader.swift in Sources */ = {isa = PBXBuildFile; fileRef = 74D765611B9F0D870028551C /* SocketStringReader.swift */; };
		745895351BB59A0A0050ACC8 /* SocketTypes.swift in Sources */ = {isa = PBXBuildFile; fileRef = 5764DF861B51F254004FF46E /* SocketTypes.swift */; };
		745895361BB59A0A0050ACC8 /* SwiftRegex.swift in Sources */ = {isa = PBXBuildFile; fileRef = 5764DF871B51F254004FF46E /* SwiftRegex.swift */; };
		745895371BB59A0A0050ACC8 /* WebSocket.swift in Sources */ = {isa = PBXBuildFile; fileRef = 5764DF881B51F254004FF46E /* WebSocket.swift */; };
		745895381BB59A0A0050ACC8 /* SocketAckManagerTest.swift in Sources */ = {isa = PBXBuildFile; fileRef = 94A20D601B99E22F00BF9E44 /* SocketAckManagerTest.swift */; };
		745895391BB59A0A0050ACC8 /* SocketAcknowledgementTest.swift in Sources */ = {isa = PBXBuildFile; fileRef = 94ADAC4A1B6632DD00FD79AE /* SocketAcknowledgementTest.swift */; };
		7458953A1BB59A0A0050ACC8 /* SocketEmitTest.swift in Sources */ = {isa = PBXBuildFile; fileRef = 945B65421B63D9DB0081E995 /* SocketEmitTest.swift */; };
		7458953B1BB59A0A0050ACC8 /* SocketNamespaceEmitTest.swift in Sources */ = {isa = PBXBuildFile; fileRef = 94ADAC481B652D3300FD79AE /* SocketNamespaceEmitTest.swift */; };
		7458953C1BB59A0A0050ACC8 /* SocketNamespaceAcknowledgementTest.swift in Sources */ = {isa = PBXBuildFile; fileRef = 94242BB71B67B0E500AAAC9D /* SocketNamespaceAcknowledgementTest.swift */; };
		7458953D1BB59A0A0050ACC8 /* SocketParserTest.swift in Sources */ = {isa = PBXBuildFile; fileRef = 949FAE8C1B9B94E600073BE9 /* SocketParserTest.swift */; };
		7458953E1BB59A0A0050ACC8 /* SocketTestCases.swift in Sources */ = {isa = PBXBuildFile; fileRef = 94CB8F0A1B6E48B90019ED53 /* SocketTestCases.swift */; };
		7458953F1BB59A0A0050ACC8 /* AbstractSocketTest.swift in Sources */ = {isa = PBXBuildFile; fileRef = 94CB8F0C1B6E66E60019ED53 /* AbstractSocketTest.swift */; };
		745895401BB59A0A0050ACC8 /* TestKind.swift in Sources */ = {isa = PBXBuildFile; fileRef = 941A4AB91B67A56C00C42318 /* TestKind.swift */; };
		74781D5A1B7E83930042CACA /* SocketIOClientStatus.swift in Sources */ = {isa = PBXBuildFile; fileRef = 74781D591B7E83930042CACA /* SocketIOClientStatus.swift */; };
		74781D5B1B7E83930042CACA /* SocketIOClientStatus.swift in Sources */ = {isa = PBXBuildFile; fileRef = 74781D591B7E83930042CACA /* SocketIOClientStatus.swift */; };
		74781D5C1B7E83930042CACA /* SocketIOClientStatus.swift in Sources */ = {isa = PBXBuildFile; fileRef = 74781D591B7E83930042CACA /* SocketIOClientStatus.swift */; };
		74781D5D1B7E83930042CACA /* SocketIOClientStatus.swift in Sources */ = {isa = PBXBuildFile; fileRef = 74781D591B7E83930042CACA /* SocketIOClientStatus.swift */; };
		749A7F8B1BA9D42D00782993 /* SocketAckEmitter.swift in Sources */ = {isa = PBXBuildFile; fileRef = 749A7F8A1BA9D42D00782993 /* SocketAckEmitter.swift */; settings = {ASSET_TAGS = (); }; };
		749A7F8C1BA9D42D00782993 /* SocketAckEmitter.swift in Sources */ = {isa = PBXBuildFile; fileRef = 749A7F8A1BA9D42D00782993 /* SocketAckEmitter.swift */; settings = {ASSET_TAGS = (); }; };
		749A7F8F1BA9D42D00782993 /* SocketAckEmitter.swift in Sources */ = {isa = PBXBuildFile; fileRef = 749A7F8A1BA9D42D00782993 /* SocketAckEmitter.swift */; settings = {ASSET_TAGS = (); }; };
		749A7F901BA9D42D00782993 /* SocketAckEmitter.swift in Sources */ = {isa = PBXBuildFile; fileRef = 749A7F8A1BA9D42D00782993 /* SocketAckEmitter.swift */; settings = {ASSET_TAGS = (); }; };
		74D765621B9F0D870028551C /* SocketStringReader.swift in Sources */ = {isa = PBXBuildFile; fileRef = 74D765611B9F0D870028551C /* SocketStringReader.swift */; };
		74D765631B9F0D9F0028551C /* SocketStringReader.swift in Sources */ = {isa = PBXBuildFile; fileRef = 74D765611B9F0D870028551C /* SocketStringReader.swift */; };
		74D765641B9F0DA40028551C /* SocketStringReader.swift in Sources */ = {isa = PBXBuildFile; fileRef = 74D765611B9F0D870028551C /* SocketStringReader.swift */; };
		941A4ABA1B67A56C00C42318 /* TestKind.swift in Sources */ = {isa = PBXBuildFile; fileRef = 941A4AB91B67A56C00C42318 /* TestKind.swift */; };
		94242BB81B67B0E500AAAC9D /* SocketNamespaceAcknowledgementTest.swift in Sources */ = {isa = PBXBuildFile; fileRef = 94242BB71B67B0E500AAAC9D /* SocketNamespaceAcknowledgementTest.swift */; };
		945B65351B5FCEEA0081E995 /* SocketAckManager.swift in Sources */ = {isa = PBXBuildFile; fileRef = 5764DF7C1B51F254004FF46E /* SocketAckManager.swift */; };
		945B65361B5FCEEA0081E995 /* SocketAnyEvent.swift in Sources */ = {isa = PBXBuildFile; fileRef = 5764DF7D1B51F254004FF46E /* SocketAnyEvent.swift */; };
		945B65371B5FCEEA0081E995 /* SocketEngine.swift in Sources */ = {isa = PBXBuildFile; fileRef = 5764DF7E1B51F254004FF46E /* SocketEngine.swift */; };
		945B65381B5FCEEA0081E995 /* SocketEngineClient.swift in Sources */ = {isa = PBXBuildFile; fileRef = 5764DF7F1B51F254004FF46E /* SocketEngineClient.swift */; };
		945B65391B5FCEEA0081E995 /* SocketEventHandler.swift in Sources */ = {isa = PBXBuildFile; fileRef = 5764DF801B51F254004FF46E /* SocketEventHandler.swift */; };
		945B653A1B5FCEEA0081E995 /* SocketFixUTF8.swift in Sources */ = {isa = PBXBuildFile; fileRef = 5764DF811B51F254004FF46E /* SocketFixUTF8.swift */; };
		945B653B1B5FCEEA0081E995 /* SocketIOClient.swift in Sources */ = {isa = PBXBuildFile; fileRef = 5764DF821B51F254004FF46E /* SocketIOClient.swift */; };
		945B653C1B5FCEEA0081E995 /* SocketLogger.swift in Sources */ = {isa = PBXBuildFile; fileRef = 5764DF831B51F254004FF46E /* SocketLogger.swift */; };
		945B653D1B5FCEEA0081E995 /* SocketPacket.swift in Sources */ = {isa = PBXBuildFile; fileRef = 5764DF841B51F254004FF46E /* SocketPacket.swift */; };
		945B653E1B5FCEEA0081E995 /* SocketParser.swift in Sources */ = {isa = PBXBuildFile; fileRef = 5764DF851B51F254004FF46E /* SocketParser.swift */; };
		945B653F1B5FCEEA0081E995 /* SocketTypes.swift in Sources */ = {isa = PBXBuildFile; fileRef = 5764DF861B51F254004FF46E /* SocketTypes.swift */; };
		945B65401B5FCEEA0081E995 /* SwiftRegex.swift in Sources */ = {isa = PBXBuildFile; fileRef = 5764DF871B51F254004FF46E /* SwiftRegex.swift */; };
		945B65411B5FCEEA0081E995 /* WebSocket.swift in Sources */ = {isa = PBXBuildFile; fileRef = 5764DF881B51F254004FF46E /* WebSocket.swift */; };
		945B65431B63D9DB0081E995 /* SocketEmitTest.swift in Sources */ = {isa = PBXBuildFile; fileRef = 945B65421B63D9DB0081E995 /* SocketEmitTest.swift */; };
		949FAE8D1B9B94E600073BE9 /* SocketParserTest.swift in Sources */ = {isa = PBXBuildFile; fileRef = 949FAE8C1B9B94E600073BE9 /* SocketParserTest.swift */; };
		94A20D611B99E22F00BF9E44 /* SocketAckManagerTest.swift in Sources */ = {isa = PBXBuildFile; fileRef = 94A20D601B99E22F00BF9E44 /* SocketAckManagerTest.swift */; };
		94ADAC491B652D3300FD79AE /* SocketNamespaceEmitTest.swift in Sources */ = {isa = PBXBuildFile; fileRef = 94ADAC481B652D3300FD79AE /* SocketNamespaceEmitTest.swift */; };
		94ADAC4B1B6632DD00FD79AE /* SocketAcknowledgementTest.swift in Sources */ = {isa = PBXBuildFile; fileRef = 94ADAC4A1B6632DD00FD79AE /* SocketAcknowledgementTest.swift */; };
		94CB8F0B1B6E48B90019ED53 /* SocketTestCases.swift in Sources */ = {isa = PBXBuildFile; fileRef = 94CB8F0A1B6E48B90019ED53 /* SocketTestCases.swift */; };
		94CB8F0D1B6E66E60019ED53 /* AbstractSocketTest.swift in Sources */ = {isa = PBXBuildFile; fileRef = 94CB8F0C1B6E66E60019ED53 /* AbstractSocketTest.swift */; };
/* End PBXBuildFile section */

/* Begin PBXContainerItemProxy section */
		572EF2261B51F16C00EEBB58 /* PBXContainerItemProxy */ = {
			isa = PBXContainerItemProxy;
			containerPortal = 572EF20E1B51F12F00EEBB58 /* Project object */;
			proxyType = 1;
			remoteGlobalIDString = 572EF2181B51F16C00EEBB58;
			remoteInfo = "SocketIO-iOS";
		};
		572EF2441B51F18A00EEBB58 /* PBXContainerItemProxy */ = {
			isa = PBXContainerItemProxy;
			containerPortal = 572EF20E1B51F12F00EEBB58 /* Project object */;
			proxyType = 1;
			remoteGlobalIDString = 572EF2371B51F18A00EEBB58;
			remoteInfo = "SocketIO-Mac";
		};
/* End PBXContainerItemProxy section */

/* Begin PBXFileReference section */
		572EF2191B51F16C00EEBB58 /* SocketIO.framework */ = {isa = PBXFileReference; explicitFileType = wrapper.framework; includeInIndex = 0; path = SocketIO.framework; sourceTree = BUILT_PRODUCTS_DIR; };
		572EF21D1B51F16C00EEBB58 /* Info.plist */ = {isa = PBXFileReference; lastKnownFileType = text.plist.xml; path = Info.plist; sourceTree = "<group>"; };
		572EF21E1B51F16C00EEBB58 /* SocketIO-iOS.h */ = {isa = PBXFileReference; lastKnownFileType = sourcecode.c.h; path = "SocketIO-iOS.h"; sourceTree = "<group>"; };
		572EF2241B51F16C00EEBB58 /* SocketIO-iOSTests.xctest */ = {isa = PBXFileReference; explicitFileType = wrapper.cfbundle; includeInIndex = 0; path = "SocketIO-iOSTests.xctest"; sourceTree = BUILT_PRODUCTS_DIR; };
		572EF22A1B51F16C00EEBB58 /* Info.plist */ = {isa = PBXFileReference; lastKnownFileType = text.plist.xml; path = Info.plist; sourceTree = "<group>"; };
		572EF2381B51F18A00EEBB58 /* SocketIO.framework */ = {isa = PBXFileReference; explicitFileType = wrapper.framework; includeInIndex = 0; path = SocketIO.framework; sourceTree = BUILT_PRODUCTS_DIR; };
		572EF23B1B51F18A00EEBB58 /* Info.plist */ = {isa = PBXFileReference; lastKnownFileType = text.plist.xml; path = Info.plist; sourceTree = "<group>"; };
		572EF23C1B51F18A00EEBB58 /* SocketIO-Mac.h */ = {isa = PBXFileReference; lastKnownFileType = sourcecode.c.h; path = "SocketIO-Mac.h"; sourceTree = "<group>"; };
		572EF2421B51F18A00EEBB58 /* SocketIO-MacTests.xctest */ = {isa = PBXFileReference; explicitFileType = wrapper.cfbundle; includeInIndex = 0; path = "SocketIO-MacTests.xctest"; sourceTree = BUILT_PRODUCTS_DIR; };
		572EF2481B51F18A00EEBB58 /* Info.plist */ = {isa = PBXFileReference; lastKnownFileType = text.plist.xml; path = Info.plist; sourceTree = "<group>"; };
<<<<<<< HEAD
		57425FB21BA3A46000BDAAC1 /* SocketIO.framework */ = {isa = PBXFileReference; explicitFileType = wrapper.framework; includeInIndex = 0; path = SocketIO.framework; sourceTree = BUILT_PRODUCTS_DIR; };
		57425FFA1BA3A4F100BDAAC1 /* SocketIO-tvOSTests.xctest */ = {isa = PBXFileReference; explicitFileType = wrapper.cfbundle; includeInIndex = 0; path = "SocketIO-tvOSTests.xctest"; sourceTree = BUILT_PRODUCTS_DIR; };
=======
		572EF2491B51F18A00EEBB58 /* SocketIO_MacTests.swift */ = {isa = PBXFileReference; lastKnownFileType = sourcecode.swift; path = SocketIO_MacTests.swift; sourceTree = "<group>"; };
>>>>>>> 31fbe104
		5764DF7C1B51F254004FF46E /* SocketAckManager.swift */ = {isa = PBXFileReference; fileEncoding = 4; lastKnownFileType = sourcecode.swift; name = SocketAckManager.swift; path = SocketIOClientSwift/SocketAckManager.swift; sourceTree = "<group>"; };
		5764DF7D1B51F254004FF46E /* SocketAnyEvent.swift */ = {isa = PBXFileReference; fileEncoding = 4; lastKnownFileType = sourcecode.swift; name = SocketAnyEvent.swift; path = SocketIOClientSwift/SocketAnyEvent.swift; sourceTree = "<group>"; };
		5764DF7E1B51F254004FF46E /* SocketEngine.swift */ = {isa = PBXFileReference; fileEncoding = 4; lastKnownFileType = sourcecode.swift; name = SocketEngine.swift; path = SocketIOClientSwift/SocketEngine.swift; sourceTree = "<group>"; };
		5764DF7F1B51F254004FF46E /* SocketEngineClient.swift */ = {isa = PBXFileReference; fileEncoding = 4; lastKnownFileType = sourcecode.swift; name = SocketEngineClient.swift; path = SocketIOClientSwift/SocketEngineClient.swift; sourceTree = "<group>"; };
		5764DF801B51F254004FF46E /* SocketEventHandler.swift */ = {isa = PBXFileReference; fileEncoding = 4; lastKnownFileType = sourcecode.swift; name = SocketEventHandler.swift; path = SocketIOClientSwift/SocketEventHandler.swift; sourceTree = "<group>"; };
		5764DF811B51F254004FF46E /* SocketFixUTF8.swift */ = {isa = PBXFileReference; fileEncoding = 4; lastKnownFileType = sourcecode.swift; name = SocketFixUTF8.swift; path = SocketIOClientSwift/SocketFixUTF8.swift; sourceTree = "<group>"; };
		5764DF821B51F254004FF46E /* SocketIOClient.swift */ = {isa = PBXFileReference; fileEncoding = 4; lastKnownFileType = sourcecode.swift; name = SocketIOClient.swift; path = SocketIOClientSwift/SocketIOClient.swift; sourceTree = "<group>"; };
		5764DF831B51F254004FF46E /* SocketLogger.swift */ = {isa = PBXFileReference; fileEncoding = 4; lastKnownFileType = sourcecode.swift; name = SocketLogger.swift; path = SocketIOClientSwift/SocketLogger.swift; sourceTree = "<group>"; };
		5764DF841B51F254004FF46E /* SocketPacket.swift */ = {isa = PBXFileReference; fileEncoding = 4; lastKnownFileType = sourcecode.swift; name = SocketPacket.swift; path = SocketIOClientSwift/SocketPacket.swift; sourceTree = "<group>"; };
		5764DF851B51F254004FF46E /* SocketParser.swift */ = {isa = PBXFileReference; fileEncoding = 4; lastKnownFileType = sourcecode.swift; name = SocketParser.swift; path = SocketIOClientSwift/SocketParser.swift; sourceTree = "<group>"; };
		5764DF861B51F254004FF46E /* SocketTypes.swift */ = {isa = PBXFileReference; fileEncoding = 4; lastKnownFileType = sourcecode.swift; name = SocketTypes.swift; path = SocketIOClientSwift/SocketTypes.swift; sourceTree = "<group>"; };
		5764DF871B51F254004FF46E /* SwiftRegex.swift */ = {isa = PBXFileReference; fileEncoding = 4; lastKnownFileType = sourcecode.swift; name = SwiftRegex.swift; path = SocketIOClientSwift/SwiftRegex.swift; sourceTree = "<group>"; };
		5764DF881B51F254004FF46E /* WebSocket.swift */ = {isa = PBXFileReference; fileEncoding = 4; lastKnownFileType = sourcecode.swift; name = WebSocket.swift; path = SocketIOClientSwift/WebSocket.swift; sourceTree = "<group>"; };
		74781D591B7E83930042CACA /* SocketIOClientStatus.swift */ = {isa = PBXFileReference; fileEncoding = 4; lastKnownFileType = sourcecode.swift; name = SocketIOClientStatus.swift; path = SocketIOClientSwift/SocketIOClientStatus.swift; sourceTree = "<group>"; };
		749A7F8A1BA9D42D00782993 /* SocketAckEmitter.swift */ = {isa = PBXFileReference; fileEncoding = 4; lastKnownFileType = sourcecode.swift; name = SocketAckEmitter.swift; path = SocketIOClientSwift/SocketAckEmitter.swift; sourceTree = "<group>"; };
		74D765611B9F0D870028551C /* SocketStringReader.swift */ = {isa = PBXFileReference; lastKnownFileType = sourcecode.swift; name = SocketStringReader.swift; path = SocketIOClientSwift/SocketStringReader.swift; sourceTree = "<group>"; };
		941A4AB91B67A56C00C42318 /* TestKind.swift */ = {isa = PBXFileReference; fileEncoding = 4; lastKnownFileType = sourcecode.swift; name = TestKind.swift; path = "../SocketIO-iOSTests/TestKind.swift"; sourceTree = "<group>"; };
		94242BB71B67B0E500AAAC9D /* SocketNamespaceAcknowledgementTest.swift */ = {isa = PBXFileReference; fileEncoding = 4; lastKnownFileType = sourcecode.swift; name = SocketNamespaceAcknowledgementTest.swift; path = "../SocketIO-iOSTests/SocketNamespaceAcknowledgementTest.swift"; sourceTree = "<group>"; };
		945B65421B63D9DB0081E995 /* SocketEmitTest.swift */ = {isa = PBXFileReference; fileEncoding = 4; lastKnownFileType = sourcecode.swift; name = SocketEmitTest.swift; path = "../SocketIO-iOSTests/SocketEmitTest.swift"; sourceTree = "<group>"; };
		949FAE8C1B9B94E600073BE9 /* SocketParserTest.swift */ = {isa = PBXFileReference; fileEncoding = 4; lastKnownFileType = sourcecode.swift; name = SocketParserTest.swift; path = "../SocketIO-iOSTests/SocketParserTest.swift"; sourceTree = "<group>"; };
		94A20D601B99E22F00BF9E44 /* SocketAckManagerTest.swift */ = {isa = PBXFileReference; fileEncoding = 4; lastKnownFileType = sourcecode.swift; name = SocketAckManagerTest.swift; path = "../SocketIO-iOSTests/SocketAckManagerTest.swift"; sourceTree = "<group>"; };
		94ADAC481B652D3300FD79AE /* SocketNamespaceEmitTest.swift */ = {isa = PBXFileReference; fileEncoding = 4; lastKnownFileType = sourcecode.swift; name = SocketNamespaceEmitTest.swift; path = "../SocketIO-iOSTests/SocketNamespaceEmitTest.swift"; sourceTree = "<group>"; };
		94ADAC4A1B6632DD00FD79AE /* SocketAcknowledgementTest.swift */ = {isa = PBXFileReference; fileEncoding = 4; lastKnownFileType = sourcecode.swift; name = SocketAcknowledgementTest.swift; path = "../SocketIO-iOSTests/SocketAcknowledgementTest.swift"; sourceTree = "<group>"; };
		94CB8F0A1B6E48B90019ED53 /* SocketTestCases.swift */ = {isa = PBXFileReference; fileEncoding = 4; lastKnownFileType = sourcecode.swift; name = SocketTestCases.swift; path = "../SocketIO-iOSTests/SocketTestCases.swift"; sourceTree = "<group>"; };
		94CB8F0C1B6E66E60019ED53 /* AbstractSocketTest.swift */ = {isa = PBXFileReference; fileEncoding = 4; lastKnownFileType = sourcecode.swift; name = AbstractSocketTest.swift; path = "../SocketIO-iOSTests/AbstractSocketTest.swift"; sourceTree = "<group>"; };
/* End PBXFileReference section */

/* Begin PBXFrameworksBuildPhase section */
		572EF2151B51F16C00EEBB58 /* Frameworks */ = {
			isa = PBXFrameworksBuildPhase;
			buildActionMask = 2147483647;
			files = (
			);
			runOnlyForDeploymentPostprocessing = 0;
		};
		572EF2211B51F16C00EEBB58 /* Frameworks */ = {
			isa = PBXFrameworksBuildPhase;
			buildActionMask = 2147483647;
			files = (
				572EF2251B51F16C00EEBB58 /* SocketIO.framework in Frameworks */,
			);
			runOnlyForDeploymentPostprocessing = 0;
		};
		572EF2341B51F18A00EEBB58 /* Frameworks */ = {
			isa = PBXFrameworksBuildPhase;
			buildActionMask = 2147483647;
			files = (
			);
			runOnlyForDeploymentPostprocessing = 0;
		};
		572EF23F1B51F18A00EEBB58 /* Frameworks */ = {
			isa = PBXFrameworksBuildPhase;
			buildActionMask = 2147483647;
			files = (
				572EF2431B51F18A00EEBB58 /* SocketIO.framework in Frameworks */,
			);
			runOnlyForDeploymentPostprocessing = 0;
		};
/* End PBXFrameworksBuildPhase section */

/* Begin PBXGroup section */
		572EF20D1B51F12F00EEBB58 = {
			isa = PBXGroup;
			children = (
				5764DF7B1B51F24A004FF46E /* Source */,
				572EF21B1B51F16C00EEBB58 /* SocketIO-iOS */,
				572EF2281B51F16C00EEBB58 /* SocketIO-iOSTests */,
				572EF2391B51F18A00EEBB58 /* SocketIO-Mac */,
				572EF2461B51F18A00EEBB58 /* SocketIO-MacTests */,
				572EF21A1B51F16C00EEBB58 /* Products */,
			);
			sourceTree = "<group>";
		};
		572EF21A1B51F16C00EEBB58 /* Products */ = {
			isa = PBXGroup;
			children = (
				572EF2191B51F16C00EEBB58 /* SocketIO.framework */,
				572EF2241B51F16C00EEBB58 /* SocketIO-iOSTests.xctest */,
				572EF2381B51F18A00EEBB58 /* SocketIO.framework */,
				572EF2421B51F18A00EEBB58 /* SocketIO-MacTests.xctest */,
			);
			name = Products;
			sourceTree = "<group>";
		};
		572EF21B1B51F16C00EEBB58 /* SocketIO-iOS */ = {
			isa = PBXGroup;
			children = (
				572EF21E1B51F16C00EEBB58 /* SocketIO-iOS.h */,
				572EF21C1B51F16C00EEBB58 /* Supporting Files */,
			);
			path = "SocketIO-iOS";
			sourceTree = "<group>";
		};
		572EF21C1B51F16C00EEBB58 /* Supporting Files */ = {
			isa = PBXGroup;
			children = (
				572EF21D1B51F16C00EEBB58 /* Info.plist */,
			);
			name = "Supporting Files";
			sourceTree = "<group>";
		};
		572EF2281B51F16C00EEBB58 /* SocketIO-iOSTests */ = {
			isa = PBXGroup;
			children = (
				572EF2291B51F16C00EEBB58 /* Supporting Files */,
			);
			path = "SocketIO-iOSTests";
			sourceTree = "<group>";
		};
		572EF2291B51F16C00EEBB58 /* Supporting Files */ = {
			isa = PBXGroup;
			children = (
				572EF22A1B51F16C00EEBB58 /* Info.plist */,
			);
			name = "Supporting Files";
			sourceTree = "<group>";
		};
		572EF2391B51F18A00EEBB58 /* SocketIO-Mac */ = {
			isa = PBXGroup;
			children = (
				572EF23C1B51F18A00EEBB58 /* SocketIO-Mac.h */,
				572EF23A1B51F18A00EEBB58 /* Supporting Files */,
			);
			path = "SocketIO-Mac";
			sourceTree = "<group>";
		};
		572EF23A1B51F18A00EEBB58 /* Supporting Files */ = {
			isa = PBXGroup;
			children = (
				572EF23B1B51F18A00EEBB58 /* Info.plist */,
			);
			name = "Supporting Files";
			sourceTree = "<group>";
		};
		572EF2461B51F18A00EEBB58 /* SocketIO-MacTests */ = {
			isa = PBXGroup;
			children = (
				94A20D601B99E22F00BF9E44 /* SocketAckManagerTest.swift */,
				94ADAC4A1B6632DD00FD79AE /* SocketAcknowledgementTest.swift */,
				945B65421B63D9DB0081E995 /* SocketEmitTest.swift */,
				94ADAC481B652D3300FD79AE /* SocketNamespaceEmitTest.swift */,
				94242BB71B67B0E500AAAC9D /* SocketNamespaceAcknowledgementTest.swift */,
				949FAE8C1B9B94E600073BE9 /* SocketParserTest.swift */,
				94CB8F0A1B6E48B90019ED53 /* SocketTestCases.swift */,
				94CB8F0C1B6E66E60019ED53 /* AbstractSocketTest.swift */,
				941A4AB91B67A56C00C42318 /* TestKind.swift */,
				572EF2471B51F18A00EEBB58 /* Supporting Files */,
			);
			path = "SocketIO-MacTests";
			sourceTree = "<group>";
		};
		572EF2471B51F18A00EEBB58 /* Supporting Files */ = {
			isa = PBXGroup;
			children = (
				572EF2481B51F18A00EEBB58 /* Info.plist */,
			);
			name = "Supporting Files";
			sourceTree = "<group>";
		};
		5764DF7B1B51F24A004FF46E /* Source */ = {
			isa = PBXGroup;
			children = (
				749A7F8A1BA9D42D00782993 /* SocketAckEmitter.swift */,
				5764DF7C1B51F254004FF46E /* SocketAckManager.swift */,
				5764DF7D1B51F254004FF46E /* SocketAnyEvent.swift */,
				5764DF7E1B51F254004FF46E /* SocketEngine.swift */,
				5764DF7F1B51F254004FF46E /* SocketEngineClient.swift */,
				5764DF801B51F254004FF46E /* SocketEventHandler.swift */,
				5764DF811B51F254004FF46E /* SocketFixUTF8.swift */,
				5764DF821B51F254004FF46E /* SocketIOClient.swift */,
				74781D591B7E83930042CACA /* SocketIOClientStatus.swift */,
				5764DF831B51F254004FF46E /* SocketLogger.swift */,
				5764DF841B51F254004FF46E /* SocketPacket.swift */,
				5764DF851B51F254004FF46E /* SocketParser.swift */,
				74D765611B9F0D870028551C /* SocketStringReader.swift */,
				5764DF861B51F254004FF46E /* SocketTypes.swift */,
				5764DF871B51F254004FF46E /* SwiftRegex.swift */,
				5764DF881B51F254004FF46E /* WebSocket.swift */,
			);
			name = Source;
			sourceTree = "<group>";
		};
/* End PBXGroup section */

/* Begin PBXHeadersBuildPhase section */
		572EF2161B51F16C00EEBB58 /* Headers */ = {
			isa = PBXHeadersBuildPhase;
			buildActionMask = 2147483647;
			files = (
				572EF21F1B51F16C00EEBB58 /* SocketIO-iOS.h in Headers */,
			);
			runOnlyForDeploymentPostprocessing = 0;
		};
		572EF2351B51F18A00EEBB58 /* Headers */ = {
			isa = PBXHeadersBuildPhase;
			buildActionMask = 2147483647;
			files = (
				572EF23D1B51F18A00EEBB58 /* SocketIO-Mac.h in Headers */,
			);
			runOnlyForDeploymentPostprocessing = 0;
		};
/* End PBXHeadersBuildPhase section */

/* Begin PBXNativeTarget section */
		572EF2181B51F16C00EEBB58 /* SocketIO-iOS */ = {
			isa = PBXNativeTarget;
			buildConfigurationList = 572EF22D1B51F16C00EEBB58 /* Build configuration list for PBXNativeTarget "SocketIO-iOS" */;
			buildPhases = (
				572EF2141B51F16C00EEBB58 /* Sources */,
				572EF2151B51F16C00EEBB58 /* Frameworks */,
				572EF2161B51F16C00EEBB58 /* Headers */,
				572EF2171B51F16C00EEBB58 /* Resources */,
			);
			buildRules = (
			);
			dependencies = (
			);
			name = "SocketIO-iOS";
			productName = "SocketIO-iOS";
			productReference = 572EF2191B51F16C00EEBB58 /* SocketIO.framework */;
			productType = "com.apple.product-type.framework";
		};
		572EF2231B51F16C00EEBB58 /* SocketIO-iOSTests */ = {
			isa = PBXNativeTarget;
			buildConfigurationList = 572EF2301B51F16C00EEBB58 /* Build configuration list for PBXNativeTarget "SocketIO-iOSTests" */;
			buildPhases = (
				572EF2201B51F16C00EEBB58 /* Sources */,
				572EF2211B51F16C00EEBB58 /* Frameworks */,
				572EF2221B51F16C00EEBB58 /* Resources */,
			);
			buildRules = (
			);
			dependencies = (
				572EF2271B51F16C00EEBB58 /* PBXTargetDependency */,
			);
			name = "SocketIO-iOSTests";
			productName = "SocketIO-iOSTests";
			productReference = 572EF2241B51F16C00EEBB58 /* SocketIO-iOSTests.xctest */;
			productType = "com.apple.product-type.bundle.unit-test";
		};
		572EF2371B51F18A00EEBB58 /* SocketIO-Mac */ = {
			isa = PBXNativeTarget;
			buildConfigurationList = 572EF24B1B51F18A00EEBB58 /* Build configuration list for PBXNativeTarget "SocketIO-Mac" */;
			buildPhases = (
				572EF2331B51F18A00EEBB58 /* Sources */,
				572EF2341B51F18A00EEBB58 /* Frameworks */,
				572EF2351B51F18A00EEBB58 /* Headers */,
				572EF2361B51F18A00EEBB58 /* Resources */,
			);
			buildRules = (
			);
			dependencies = (
			);
			name = "SocketIO-Mac";
			productName = "SocketIO-Mac";
			productReference = 572EF2381B51F18A00EEBB58 /* SocketIO.framework */;
			productType = "com.apple.product-type.framework";
		};
		572EF2411B51F18A00EEBB58 /* SocketIO-MacTests */ = {
			isa = PBXNativeTarget;
			buildConfigurationList = 572EF24E1B51F18A00EEBB58 /* Build configuration list for PBXNativeTarget "SocketIO-MacTests" */;
			buildPhases = (
				572EF23E1B51F18A00EEBB58 /* Sources */,
				572EF23F1B51F18A00EEBB58 /* Frameworks */,
				572EF2401B51F18A00EEBB58 /* Resources */,
			);
			buildRules = (
			);
			dependencies = (
				572EF2451B51F18A00EEBB58 /* PBXTargetDependency */,
			);
			name = "SocketIO-MacTests";
			productName = "SocketIO-MacTests";
			productReference = 572EF2421B51F18A00EEBB58 /* SocketIO-MacTests.xctest */;
			productType = "com.apple.product-type.bundle.unit-test";
		};
/* End PBXNativeTarget section */

/* Begin PBXProject section */
		572EF20E1B51F12F00EEBB58 /* Project object */ = {
			isa = PBXProject;
			attributes = {
				LastSwiftUpdateCheck = 0700;
				LastUpgradeCheck = 0640;
				TargetAttributes = {
					572EF2181B51F16C00EEBB58 = {
						CreatedOnToolsVersion = 6.4;
					};
					572EF2231B51F16C00EEBB58 = {
						CreatedOnToolsVersion = 6.4;
					};
					572EF2371B51F18A00EEBB58 = {
						CreatedOnToolsVersion = 6.4;
					};
					572EF2411B51F18A00EEBB58 = {
						CreatedOnToolsVersion = 6.4;
					};
				};
			};
			buildConfigurationList = 572EF2111B51F12F00EEBB58 /* Build configuration list for PBXProject "Socket.IO-Client-Swift" */;
			compatibilityVersion = "Xcode 3.2";
			developmentRegion = English;
			hasScannedForEncodings = 0;
			knownRegions = (
				en,
			);
			mainGroup = 572EF20D1B51F12F00EEBB58;
			productRefGroup = 572EF21A1B51F16C00EEBB58 /* Products */;
			projectDirPath = "";
			projectRoot = "";
			targets = (
				572EF2181B51F16C00EEBB58 /* SocketIO-iOS */,
				572EF2231B51F16C00EEBB58 /* SocketIO-iOSTests */,
				572EF2371B51F18A00EEBB58 /* SocketIO-Mac */,
				572EF2411B51F18A00EEBB58 /* SocketIO-MacTests */,
			);
		};
/* End PBXProject section */

/* Begin PBXResourcesBuildPhase section */
		572EF2171B51F16C00EEBB58 /* Resources */ = {
			isa = PBXResourcesBuildPhase;
			buildActionMask = 2147483647;
			files = (
			);
			runOnlyForDeploymentPostprocessing = 0;
		};
		572EF2221B51F16C00EEBB58 /* Resources */ = {
			isa = PBXResourcesBuildPhase;
			buildActionMask = 2147483647;
			files = (
			);
			runOnlyForDeploymentPostprocessing = 0;
		};
		572EF2361B51F18A00EEBB58 /* Resources */ = {
			isa = PBXResourcesBuildPhase;
			buildActionMask = 2147483647;
			files = (
			);
			runOnlyForDeploymentPostprocessing = 0;
		};
		572EF2401B51F18A00EEBB58 /* Resources */ = {
			isa = PBXResourcesBuildPhase;
			buildActionMask = 2147483647;
			files = (
			);
			runOnlyForDeploymentPostprocessing = 0;
		};
/* End PBXResourcesBuildPhase section */

/* Begin PBXSourcesBuildPhase section */
		572EF2141B51F16C00EEBB58 /* Sources */ = {
			isa = PBXSourcesBuildPhase;
			buildActionMask = 2147483647;
			files = (
				74D765631B9F0D9F0028551C /* SocketStringReader.swift in Sources */,
				5764DF8D1B51F254004FF46E /* SocketEngine.swift in Sources */,
				5764DF9B1B51F254004FF46E /* SocketParser.swift in Sources */,
				749A7F8B1BA9D42D00782993 /* SocketAckEmitter.swift in Sources */,
				5764DF9D1B51F254004FF46E /* SocketTypes.swift in Sources */,
				5764DF8F1B51F254004FF46E /* SocketEngineClient.swift in Sources */,
				5764DF911B51F254004FF46E /* SocketEventHandler.swift in Sources */,
				5764DF931B51F254004FF46E /* SocketFixUTF8.swift in Sources */,
				5764DF951B51F254004FF46E /* SocketIOClient.swift in Sources */,
				5764DF8B1B51F254004FF46E /* SocketAnyEvent.swift in Sources */,
				5764DF971B51F254004FF46E /* SocketLogger.swift in Sources */,
				74781D5A1B7E83930042CACA /* SocketIOClientStatus.swift in Sources */,
				5764DFA11B51F254004FF46E /* WebSocket.swift in Sources */,
				5764DF991B51F254004FF46E /* SocketPacket.swift in Sources */,
				5764DF891B51F254004FF46E /* SocketAckManager.swift in Sources */,
				5764DF9F1B51F254004FF46E /* SwiftRegex.swift in Sources */,
			);
			runOnlyForDeploymentPostprocessing = 0;
		};
		572EF2201B51F16C00EEBB58 /* Sources */ = {
			isa = PBXSourcesBuildPhase;
			buildActionMask = 2147483647;
			files = (
				74D765621B9F0D870028551C /* SocketStringReader.swift in Sources */,
				945B653E1B5FCEEA0081E995 /* SocketParser.swift in Sources */,
				945B653D1B5FCEEA0081E995 /* SocketPacket.swift in Sources */,
				945B653A1B5FCEEA0081E995 /* SocketFixUTF8.swift in Sources */,
				945B65391B5FCEEA0081E995 /* SocketEventHandler.swift in Sources */,
				94CB8F0B1B6E48B90019ED53 /* SocketTestCases.swift in Sources */,
				749A7F8C1BA9D42D00782993 /* SocketAckEmitter.swift in Sources */,
				945B65371B5FCEEA0081E995 /* SocketEngine.swift in Sources */,
				945B65351B5FCEEA0081E995 /* SocketAckManager.swift in Sources */,
				941A4ABA1B67A56C00C42318 /* TestKind.swift in Sources */,
				94CB8F0D1B6E66E60019ED53 /* AbstractSocketTest.swift in Sources */,
				945B65431B63D9DB0081E995 /* SocketEmitTest.swift in Sources */,
				945B65401B5FCEEA0081E995 /* SwiftRegex.swift in Sources */,
				945B653C1B5FCEEA0081E995 /* SocketLogger.swift in Sources */,
				94A20D611B99E22F00BF9E44 /* SocketAckManagerTest.swift in Sources */,
				945B65381B5FCEEA0081E995 /* SocketEngineClient.swift in Sources */,
				945B65361B5FCEEA0081E995 /* SocketAnyEvent.swift in Sources */,
				94ADAC4B1B6632DD00FD79AE /* SocketAcknowledgementTest.swift in Sources */,
				945B653F1B5FCEEA0081E995 /* SocketTypes.swift in Sources */,
				74781D5B1B7E83930042CACA /* SocketIOClientStatus.swift in Sources */,
				945B653B1B5FCEEA0081E995 /* SocketIOClient.swift in Sources */,
				949FAE8D1B9B94E600073BE9 /* SocketParserTest.swift in Sources */,
				94ADAC491B652D3300FD79AE /* SocketNamespaceEmitTest.swift in Sources */,
				945B65411B5FCEEA0081E995 /* WebSocket.swift in Sources */,
				94242BB81B67B0E500AAAC9D /* SocketNamespaceAcknowledgementTest.swift in Sources */,
			);
			runOnlyForDeploymentPostprocessing = 0;
		};
		572EF2331B51F18A00EEBB58 /* Sources */ = {
			isa = PBXSourcesBuildPhase;
			buildActionMask = 2147483647;
			files = (
				74D765641B9F0DA40028551C /* SocketStringReader.swift in Sources */,
				5764DF8E1B51F254004FF46E /* SocketEngine.swift in Sources */,
				5764DF9C1B51F254004FF46E /* SocketParser.swift in Sources */,
				749A7F8F1BA9D42D00782993 /* SocketAckEmitter.swift in Sources */,
				5764DF9E1B51F254004FF46E /* SocketTypes.swift in Sources */,
				5764DF901B51F254004FF46E /* SocketEngineClient.swift in Sources */,
				5764DF921B51F254004FF46E /* SocketEventHandler.swift in Sources */,
				5764DF941B51F254004FF46E /* SocketFixUTF8.swift in Sources */,
				5764DF961B51F254004FF46E /* SocketIOClient.swift in Sources */,
				5764DF8C1B51F254004FF46E /* SocketAnyEvent.swift in Sources */,
				5764DF981B51F254004FF46E /* SocketLogger.swift in Sources */,
				74781D5C1B7E83930042CACA /* SocketIOClientStatus.swift in Sources */,
				5764DFA21B51F254004FF46E /* WebSocket.swift in Sources */,
				5764DF9A1B51F254004FF46E /* SocketPacket.swift in Sources */,
				5764DF8A1B51F254004FF46E /* SocketAckManager.swift in Sources */,
				5764DFA01B51F254004FF46E /* SwiftRegex.swift in Sources */,
			);
			runOnlyForDeploymentPostprocessing = 0;
		};
		572EF23E1B51F18A00EEBB58 /* Sources */ = {
			isa = PBXSourcesBuildPhase;
			buildActionMask = 2147483647;
			files = (
				7458952A1BB59A0A0050ACC8 /* SocketAckManager.swift in Sources */,
				7458952B1BB59A0A0050ACC8 /* SocketAnyEvent.swift in Sources */,
				7458952C1BB59A0A0050ACC8 /* SocketEngine.swift in Sources */,
				7458952D1BB59A0A0050ACC8 /* SocketEngineClient.swift in Sources */,
				7458952E1BB59A0A0050ACC8 /* SocketEventHandler.swift in Sources */,
				7458952F1BB59A0A0050ACC8 /* SocketFixUTF8.swift in Sources */,
				745895301BB59A0A0050ACC8 /* SocketIOClient.swift in Sources */,
				745895311BB59A0A0050ACC8 /* SocketLogger.swift in Sources */,
				745895321BB59A0A0050ACC8 /* SocketPacket.swift in Sources */,
				745895331BB59A0A0050ACC8 /* SocketParser.swift in Sources */,
				745895341BB59A0A0050ACC8 /* SocketStringReader.swift in Sources */,
				745895351BB59A0A0050ACC8 /* SocketTypes.swift in Sources */,
				745895361BB59A0A0050ACC8 /* SwiftRegex.swift in Sources */,
				745895371BB59A0A0050ACC8 /* WebSocket.swift in Sources */,
				745895381BB59A0A0050ACC8 /* SocketAckManagerTest.swift in Sources */,
				745895391BB59A0A0050ACC8 /* SocketAcknowledgementTest.swift in Sources */,
				7458953A1BB59A0A0050ACC8 /* SocketEmitTest.swift in Sources */,
				7458953B1BB59A0A0050ACC8 /* SocketNamespaceEmitTest.swift in Sources */,
				7458953C1BB59A0A0050ACC8 /* SocketNamespaceAcknowledgementTest.swift in Sources */,
				7458953D1BB59A0A0050ACC8 /* SocketParserTest.swift in Sources */,
				7458953E1BB59A0A0050ACC8 /* SocketTestCases.swift in Sources */,
				7458953F1BB59A0A0050ACC8 /* AbstractSocketTest.swift in Sources */,
				745895401BB59A0A0050ACC8 /* TestKind.swift in Sources */,
				749A7F901BA9D42D00782993 /* SocketAckEmitter.swift in Sources */,
				74781D5D1B7E83930042CACA /* SocketIOClientStatus.swift in Sources */,
			);
			runOnlyForDeploymentPostprocessing = 0;
		};
/* End PBXSourcesBuildPhase section */

/* Begin PBXTargetDependency section */
		572EF2271B51F16C00EEBB58 /* PBXTargetDependency */ = {
			isa = PBXTargetDependency;
			target = 572EF2181B51F16C00EEBB58 /* SocketIO-iOS */;
			targetProxy = 572EF2261B51F16C00EEBB58 /* PBXContainerItemProxy */;
		};
		572EF2451B51F18A00EEBB58 /* PBXTargetDependency */ = {
			isa = PBXTargetDependency;
			target = 572EF2371B51F18A00EEBB58 /* SocketIO-Mac */;
			targetProxy = 572EF2441B51F18A00EEBB58 /* PBXContainerItemProxy */;
		};
/* End PBXTargetDependency section */

/* Begin XCBuildConfiguration section */
		572EF2121B51F12F00EEBB58 /* Debug */ = {
			isa = XCBuildConfiguration;
			buildSettings = {
				CODE_SIGN_IDENTITY = "Developer ID Application";
				GCC_OPTIMIZATION_LEVEL = 0;
				PRODUCT_NAME = SocketIO;
				SWIFT_OPTIMIZATION_LEVEL = "-Onone";
			};
			name = Debug;
		};
		572EF2131B51F12F00EEBB58 /* Release */ = {
			isa = XCBuildConfiguration;
			buildSettings = {
				CODE_SIGN_IDENTITY = "Developer ID Application";
				PRODUCT_NAME = SocketIO;
				SWIFT_OPTIMIZATION_LEVEL = "-Owholemodule";
			};
			name = Release;
		};
		572EF22E1B51F16C00EEBB58 /* Debug */ = {
			isa = XCBuildConfiguration;
			buildSettings = {
				ALWAYS_SEARCH_USER_PATHS = NO;
				CLANG_CXX_LANGUAGE_STANDARD = "gnu++0x";
				CLANG_CXX_LIBRARY = "libc++";
				CLANG_ENABLE_MODULES = YES;
				CLANG_ENABLE_OBJC_ARC = YES;
				CLANG_WARN_BOOL_CONVERSION = YES;
				CLANG_WARN_CONSTANT_CONVERSION = YES;
				CLANG_WARN_DIRECT_OBJC_ISA_USAGE = YES_ERROR;
				CLANG_WARN_EMPTY_BODY = YES;
				CLANG_WARN_ENUM_CONVERSION = YES;
				CLANG_WARN_INT_CONVERSION = YES;
				CLANG_WARN_OBJC_ROOT_CLASS = YES_ERROR;
				CLANG_WARN_UNREACHABLE_CODE = YES;
				CLANG_WARN__DUPLICATE_METHOD_MATCH = YES;
				"CODE_SIGN_IDENTITY[sdk=iphoneos*]" = "iPhone Developer";
				COPY_PHASE_STRIP = NO;
				CURRENT_PROJECT_VERSION = 1;
				DEBUG_INFORMATION_FORMAT = "dwarf-with-dsym";
				DEFINES_MODULE = YES;
				DYLIB_COMPATIBILITY_VERSION = 1;
				DYLIB_CURRENT_VERSION = 1;
				DYLIB_INSTALL_NAME_BASE = "@rpath";
				ENABLE_STRICT_OBJC_MSGSEND = YES;
				GCC_C_LANGUAGE_STANDARD = gnu99;
				GCC_DYNAMIC_NO_PIC = NO;
				GCC_NO_COMMON_BLOCKS = YES;
				GCC_PREPROCESSOR_DEFINITIONS = (
					"DEBUG=1",
					"$(inherited)",
				);
				GCC_SYMBOLS_PRIVATE_EXTERN = NO;
				GCC_WARN_64_TO_32_BIT_CONVERSION = YES;
				GCC_WARN_ABOUT_RETURN_TYPE = YES_ERROR;
				GCC_WARN_UNDECLARED_SELECTOR = YES;
				GCC_WARN_UNINITIALIZED_AUTOS = YES_AGGRESSIVE;
				GCC_WARN_UNUSED_FUNCTION = YES;
				GCC_WARN_UNUSED_VARIABLE = YES;
				INFOPLIST_FILE = "SocketIO-iOS/Info.plist";
				INSTALL_PATH = "$(LOCAL_LIBRARY_DIR)/Frameworks";
				IPHONEOS_DEPLOYMENT_TARGET = 8.0;
				LD_RUNPATH_SEARCH_PATHS = "$(inherited) @executable_path/Frameworks @loader_path/Frameworks";
				MTL_ENABLE_DEBUG_INFO = YES;
				ONLY_ACTIVE_ARCH = YES;
				SDKROOT = iphoneos;
				SKIP_INSTALL = YES;
				TARGETED_DEVICE_FAMILY = "1,2";
				VERSIONING_SYSTEM = "apple-generic";
				VERSION_INFO_PREFIX = "";
			};
			name = Debug;
		};
		572EF22F1B51F16C00EEBB58 /* Release */ = {
			isa = XCBuildConfiguration;
			buildSettings = {
				ALWAYS_SEARCH_USER_PATHS = NO;
				CLANG_CXX_LANGUAGE_STANDARD = "gnu++0x";
				CLANG_CXX_LIBRARY = "libc++";
				CLANG_ENABLE_MODULES = YES;
				CLANG_ENABLE_OBJC_ARC = YES;
				CLANG_WARN_BOOL_CONVERSION = YES;
				CLANG_WARN_CONSTANT_CONVERSION = YES;
				CLANG_WARN_DIRECT_OBJC_ISA_USAGE = YES_ERROR;
				CLANG_WARN_EMPTY_BODY = YES;
				CLANG_WARN_ENUM_CONVERSION = YES;
				CLANG_WARN_INT_CONVERSION = YES;
				CLANG_WARN_OBJC_ROOT_CLASS = YES_ERROR;
				CLANG_WARN_UNREACHABLE_CODE = YES;
				CLANG_WARN__DUPLICATE_METHOD_MATCH = YES;
				"CODE_SIGN_IDENTITY[sdk=iphoneos*]" = "iPhone Developer";
				COPY_PHASE_STRIP = NO;
				CURRENT_PROJECT_VERSION = 1;
				DEBUG_INFORMATION_FORMAT = "dwarf-with-dsym";
				DEFINES_MODULE = YES;
				DYLIB_COMPATIBILITY_VERSION = 1;
				DYLIB_CURRENT_VERSION = 1;
				DYLIB_INSTALL_NAME_BASE = "@rpath";
				ENABLE_NS_ASSERTIONS = NO;
				ENABLE_STRICT_OBJC_MSGSEND = YES;
				GCC_C_LANGUAGE_STANDARD = gnu99;
				GCC_NO_COMMON_BLOCKS = YES;
				GCC_WARN_64_TO_32_BIT_CONVERSION = YES;
				GCC_WARN_ABOUT_RETURN_TYPE = YES_ERROR;
				GCC_WARN_UNDECLARED_SELECTOR = YES;
				GCC_WARN_UNINITIALIZED_AUTOS = YES_AGGRESSIVE;
				GCC_WARN_UNUSED_FUNCTION = YES;
				GCC_WARN_UNUSED_VARIABLE = YES;
				INFOPLIST_FILE = "SocketIO-iOS/Info.plist";
				INSTALL_PATH = "$(LOCAL_LIBRARY_DIR)/Frameworks";
				IPHONEOS_DEPLOYMENT_TARGET = 8.0;
				LD_RUNPATH_SEARCH_PATHS = "$(inherited) @executable_path/Frameworks @loader_path/Frameworks";
				MTL_ENABLE_DEBUG_INFO = NO;
				SDKROOT = iphoneos;
				SKIP_INSTALL = YES;
				TARGETED_DEVICE_FAMILY = "1,2";
				VALIDATE_PRODUCT = YES;
				VERSIONING_SYSTEM = "apple-generic";
				VERSION_INFO_PREFIX = "";
			};
			name = Release;
		};
		572EF2311B51F16C00EEBB58 /* Debug */ = {
			isa = XCBuildConfiguration;
			buildSettings = {
				ALWAYS_SEARCH_USER_PATHS = NO;
				CLANG_CXX_LANGUAGE_STANDARD = "gnu++0x";
				CLANG_CXX_LIBRARY = "libc++";
				CLANG_ENABLE_MODULES = YES;
				CLANG_ENABLE_OBJC_ARC = YES;
				CLANG_WARN_BOOL_CONVERSION = YES;
				CLANG_WARN_CONSTANT_CONVERSION = YES;
				CLANG_WARN_DIRECT_OBJC_ISA_USAGE = YES_ERROR;
				CLANG_WARN_EMPTY_BODY = YES;
				CLANG_WARN_ENUM_CONVERSION = YES;
				CLANG_WARN_INT_CONVERSION = YES;
				CLANG_WARN_OBJC_ROOT_CLASS = YES_ERROR;
				CLANG_WARN_UNREACHABLE_CODE = YES;
				CLANG_WARN__DUPLICATE_METHOD_MATCH = YES;
				"CODE_SIGN_IDENTITY[sdk=iphoneos*]" = "iPhone Developer";
				COPY_PHASE_STRIP = NO;
				DEBUG_INFORMATION_FORMAT = "dwarf-with-dsym";
				ENABLE_STRICT_OBJC_MSGSEND = YES;
				FRAMEWORK_SEARCH_PATHS = (
					"$(SDKROOT)/Developer/Library/Frameworks",
					"$(inherited)",
				);
				GCC_C_LANGUAGE_STANDARD = gnu99;
				GCC_DYNAMIC_NO_PIC = NO;
				GCC_NO_COMMON_BLOCKS = YES;
				GCC_OPTIMIZATION_LEVEL = 0;
				GCC_PREPROCESSOR_DEFINITIONS = (
					"DEBUG=1",
					"$(inherited)",
				);
				GCC_SYMBOLS_PRIVATE_EXTERN = NO;
				GCC_WARN_64_TO_32_BIT_CONVERSION = YES;
				GCC_WARN_ABOUT_RETURN_TYPE = YES_ERROR;
				GCC_WARN_UNDECLARED_SELECTOR = YES;
				GCC_WARN_UNINITIALIZED_AUTOS = YES_AGGRESSIVE;
				GCC_WARN_UNUSED_FUNCTION = YES;
				GCC_WARN_UNUSED_VARIABLE = YES;
				INFOPLIST_FILE = "SocketIO-iOSTests/Info.plist";
				IPHONEOS_DEPLOYMENT_TARGET = 8.4;
				LD_RUNPATH_SEARCH_PATHS = "$(inherited) @executable_path/Frameworks @loader_path/Frameworks";
				MTL_ENABLE_DEBUG_INFO = YES;
				ONLY_ACTIVE_ARCH = YES;
				PRODUCT_NAME = "$(TARGET_NAME)";
				SDKROOT = iphoneos;
			};
			name = Debug;
		};
		572EF2321B51F16C00EEBB58 /* Release */ = {
			isa = XCBuildConfiguration;
			buildSettings = {
				ALWAYS_SEARCH_USER_PATHS = NO;
				CLANG_CXX_LANGUAGE_STANDARD = "gnu++0x";
				CLANG_CXX_LIBRARY = "libc++";
				CLANG_ENABLE_MODULES = YES;
				CLANG_ENABLE_OBJC_ARC = YES;
				CLANG_WARN_BOOL_CONVERSION = YES;
				CLANG_WARN_CONSTANT_CONVERSION = YES;
				CLANG_WARN_DIRECT_OBJC_ISA_USAGE = YES_ERROR;
				CLANG_WARN_EMPTY_BODY = YES;
				CLANG_WARN_ENUM_CONVERSION = YES;
				CLANG_WARN_INT_CONVERSION = YES;
				CLANG_WARN_OBJC_ROOT_CLASS = YES_ERROR;
				CLANG_WARN_UNREACHABLE_CODE = YES;
				CLANG_WARN__DUPLICATE_METHOD_MATCH = YES;
				"CODE_SIGN_IDENTITY[sdk=iphoneos*]" = "iPhone Developer";
				COPY_PHASE_STRIP = NO;
				DEBUG_INFORMATION_FORMAT = "dwarf-with-dsym";
				ENABLE_NS_ASSERTIONS = NO;
				ENABLE_STRICT_OBJC_MSGSEND = YES;
				FRAMEWORK_SEARCH_PATHS = (
					"$(SDKROOT)/Developer/Library/Frameworks",
					"$(inherited)",
				);
				GCC_C_LANGUAGE_STANDARD = gnu99;
				GCC_NO_COMMON_BLOCKS = YES;
				GCC_WARN_64_TO_32_BIT_CONVERSION = YES;
				GCC_WARN_ABOUT_RETURN_TYPE = YES_ERROR;
				GCC_WARN_UNDECLARED_SELECTOR = YES;
				GCC_WARN_UNINITIALIZED_AUTOS = YES_AGGRESSIVE;
				GCC_WARN_UNUSED_FUNCTION = YES;
				GCC_WARN_UNUSED_VARIABLE = YES;
				INFOPLIST_FILE = "SocketIO-iOSTests/Info.plist";
				IPHONEOS_DEPLOYMENT_TARGET = 8.4;
				LD_RUNPATH_SEARCH_PATHS = "$(inherited) @executable_path/Frameworks @loader_path/Frameworks";
				MTL_ENABLE_DEBUG_INFO = NO;
				PRODUCT_NAME = "$(TARGET_NAME)";
				SDKROOT = iphoneos;
				VALIDATE_PRODUCT = YES;
			};
			name = Release;
		};
		572EF24C1B51F18A00EEBB58 /* Debug */ = {
			isa = XCBuildConfiguration;
			buildSettings = {
				ALWAYS_SEARCH_USER_PATHS = NO;
				CLANG_CXX_LANGUAGE_STANDARD = "gnu++0x";
				CLANG_CXX_LIBRARY = "libc++";
				CLANG_ENABLE_MODULES = YES;
				CLANG_ENABLE_OBJC_ARC = YES;
				CLANG_WARN_BOOL_CONVERSION = YES;
				CLANG_WARN_CONSTANT_CONVERSION = YES;
				CLANG_WARN_DIRECT_OBJC_ISA_USAGE = YES_ERROR;
				CLANG_WARN_EMPTY_BODY = YES;
				CLANG_WARN_ENUM_CONVERSION = YES;
				CLANG_WARN_INT_CONVERSION = YES;
				CLANG_WARN_OBJC_ROOT_CLASS = YES_ERROR;
				CLANG_WARN_UNREACHABLE_CODE = YES;
				CLANG_WARN__DUPLICATE_METHOD_MATCH = YES;
				CODE_SIGN_IDENTITY = "";
				COMBINE_HIDPI_IMAGES = YES;
				COPY_PHASE_STRIP = NO;
				CURRENT_PROJECT_VERSION = 1;
				DEBUG_INFORMATION_FORMAT = dwarf;
				DEFINES_MODULE = YES;
				DYLIB_COMPATIBILITY_VERSION = 1;
				DYLIB_CURRENT_VERSION = 1;
				DYLIB_INSTALL_NAME_BASE = "@rpath";
				ENABLE_STRICT_OBJC_MSGSEND = YES;
				FRAMEWORK_VERSION = A;
				GCC_C_LANGUAGE_STANDARD = gnu99;
				GCC_DYNAMIC_NO_PIC = NO;
				GCC_NO_COMMON_BLOCKS = YES;
				GCC_PREPROCESSOR_DEFINITIONS = (
					"DEBUG=1",
					"$(inherited)",
				);
				GCC_SYMBOLS_PRIVATE_EXTERN = NO;
				GCC_WARN_64_TO_32_BIT_CONVERSION = YES;
				GCC_WARN_ABOUT_RETURN_TYPE = YES_ERROR;
				GCC_WARN_UNDECLARED_SELECTOR = YES;
				GCC_WARN_UNINITIALIZED_AUTOS = YES_AGGRESSIVE;
				GCC_WARN_UNUSED_FUNCTION = YES;
				GCC_WARN_UNUSED_VARIABLE = YES;
				INFOPLIST_FILE = "SocketIO-Mac/Info.plist";
				INSTALL_PATH = "$(LOCAL_LIBRARY_DIR)/Frameworks";
				LD_RUNPATH_SEARCH_PATHS = "$(inherited) @executable_path/../Frameworks @loader_path/Frameworks";
				MACOSX_DEPLOYMENT_TARGET = 10.10;
				MTL_ENABLE_DEBUG_INFO = YES;
				ONLY_ACTIVE_ARCH = YES;
				SDKROOT = macosx;
				SKIP_INSTALL = YES;
				VERSIONING_SYSTEM = "apple-generic";
				VERSION_INFO_PREFIX = "";
			};
			name = Debug;
		};
		572EF24D1B51F18A00EEBB58 /* Release */ = {
			isa = XCBuildConfiguration;
			buildSettings = {
				ALWAYS_SEARCH_USER_PATHS = NO;
				CLANG_CXX_LANGUAGE_STANDARD = "gnu++0x";
				CLANG_CXX_LIBRARY = "libc++";
				CLANG_ENABLE_MODULES = YES;
				CLANG_ENABLE_OBJC_ARC = YES;
				CLANG_WARN_BOOL_CONVERSION = YES;
				CLANG_WARN_CONSTANT_CONVERSION = YES;
				CLANG_WARN_DIRECT_OBJC_ISA_USAGE = YES_ERROR;
				CLANG_WARN_EMPTY_BODY = YES;
				CLANG_WARN_ENUM_CONVERSION = YES;
				CLANG_WARN_INT_CONVERSION = YES;
				CLANG_WARN_OBJC_ROOT_CLASS = YES_ERROR;
				CLANG_WARN_UNREACHABLE_CODE = YES;
				CLANG_WARN__DUPLICATE_METHOD_MATCH = YES;
				CODE_SIGN_IDENTITY = "";
				COMBINE_HIDPI_IMAGES = YES;
				COPY_PHASE_STRIP = NO;
				CURRENT_PROJECT_VERSION = 1;
				DEBUG_INFORMATION_FORMAT = "dwarf-with-dsym";
				DEFINES_MODULE = YES;
				DYLIB_COMPATIBILITY_VERSION = 1;
				DYLIB_CURRENT_VERSION = 1;
				DYLIB_INSTALL_NAME_BASE = "@rpath";
				ENABLE_NS_ASSERTIONS = NO;
				ENABLE_STRICT_OBJC_MSGSEND = YES;
				FRAMEWORK_VERSION = A;
				GCC_C_LANGUAGE_STANDARD = gnu99;
				GCC_NO_COMMON_BLOCKS = YES;
				GCC_WARN_64_TO_32_BIT_CONVERSION = YES;
				GCC_WARN_ABOUT_RETURN_TYPE = YES_ERROR;
				GCC_WARN_UNDECLARED_SELECTOR = YES;
				GCC_WARN_UNINITIALIZED_AUTOS = YES_AGGRESSIVE;
				GCC_WARN_UNUSED_FUNCTION = YES;
				GCC_WARN_UNUSED_VARIABLE = YES;
				INFOPLIST_FILE = "SocketIO-Mac/Info.plist";
				INSTALL_PATH = "$(LOCAL_LIBRARY_DIR)/Frameworks";
				LD_RUNPATH_SEARCH_PATHS = "$(inherited) @executable_path/../Frameworks @loader_path/Frameworks";
				MACOSX_DEPLOYMENT_TARGET = 10.10;
				MTL_ENABLE_DEBUG_INFO = NO;
				SDKROOT = macosx;
				SKIP_INSTALL = YES;
				VERSIONING_SYSTEM = "apple-generic";
				VERSION_INFO_PREFIX = "";
			};
			name = Release;
		};
		572EF24F1B51F18A00EEBB58 /* Debug */ = {
			isa = XCBuildConfiguration;
			buildSettings = {
				ALWAYS_SEARCH_USER_PATHS = NO;
				CLANG_CXX_LANGUAGE_STANDARD = "gnu++0x";
				CLANG_CXX_LIBRARY = "libc++";
				CLANG_ENABLE_MODULES = YES;
				CLANG_ENABLE_OBJC_ARC = YES;
				CLANG_WARN_BOOL_CONVERSION = YES;
				CLANG_WARN_CONSTANT_CONVERSION = YES;
				CLANG_WARN_DIRECT_OBJC_ISA_USAGE = YES_ERROR;
				CLANG_WARN_EMPTY_BODY = YES;
				CLANG_WARN_ENUM_CONVERSION = YES;
				CLANG_WARN_INT_CONVERSION = YES;
				CLANG_WARN_OBJC_ROOT_CLASS = YES_ERROR;
				CLANG_WARN_UNREACHABLE_CODE = YES;
				CLANG_WARN__DUPLICATE_METHOD_MATCH = YES;
				CODE_SIGN_IDENTITY = "";
				COMBINE_HIDPI_IMAGES = YES;
				COPY_PHASE_STRIP = NO;
				DEBUG_INFORMATION_FORMAT = dwarf;
				ENABLE_STRICT_OBJC_MSGSEND = YES;
				FRAMEWORK_SEARCH_PATHS = (
					"$(DEVELOPER_FRAMEWORKS_DIR)",
					"$(inherited)",
				);
				GCC_C_LANGUAGE_STANDARD = gnu99;
				GCC_DYNAMIC_NO_PIC = NO;
				GCC_NO_COMMON_BLOCKS = YES;
				GCC_OPTIMIZATION_LEVEL = 0;
				GCC_PREPROCESSOR_DEFINITIONS = (
					"DEBUG=1",
					"$(inherited)",
				);
				GCC_SYMBOLS_PRIVATE_EXTERN = NO;
				GCC_WARN_64_TO_32_BIT_CONVERSION = YES;
				GCC_WARN_ABOUT_RETURN_TYPE = YES_ERROR;
				GCC_WARN_UNDECLARED_SELECTOR = YES;
				GCC_WARN_UNINITIALIZED_AUTOS = YES_AGGRESSIVE;
				GCC_WARN_UNUSED_FUNCTION = YES;
				GCC_WARN_UNUSED_VARIABLE = YES;
				INFOPLIST_FILE = "SocketIO-MacTests/Info.plist";
				LD_RUNPATH_SEARCH_PATHS = "$(inherited) @executable_path/../Frameworks @loader_path/../Frameworks";
				MACOSX_DEPLOYMENT_TARGET = 10.10;
				MTL_ENABLE_DEBUG_INFO = YES;
				ONLY_ACTIVE_ARCH = YES;
				PRODUCT_NAME = "$(TARGET_NAME)";
				SDKROOT = macosx;
			};
			name = Debug;
		};
		572EF2501B51F18A00EEBB58 /* Release */ = {
			isa = XCBuildConfiguration;
			buildSettings = {
				ALWAYS_SEARCH_USER_PATHS = NO;
				CLANG_CXX_LANGUAGE_STANDARD = "gnu++0x";
				CLANG_CXX_LIBRARY = "libc++";
				CLANG_ENABLE_MODULES = YES;
				CLANG_ENABLE_OBJC_ARC = YES;
				CLANG_WARN_BOOL_CONVERSION = YES;
				CLANG_WARN_CONSTANT_CONVERSION = YES;
				CLANG_WARN_DIRECT_OBJC_ISA_USAGE = YES_ERROR;
				CLANG_WARN_EMPTY_BODY = YES;
				CLANG_WARN_ENUM_CONVERSION = YES;
				CLANG_WARN_INT_CONVERSION = YES;
				CLANG_WARN_OBJC_ROOT_CLASS = YES_ERROR;
				CLANG_WARN_UNREACHABLE_CODE = YES;
				CLANG_WARN__DUPLICATE_METHOD_MATCH = YES;
				CODE_SIGN_IDENTITY = "";
				COMBINE_HIDPI_IMAGES = YES;
				COPY_PHASE_STRIP = NO;
				DEBUG_INFORMATION_FORMAT = "dwarf-with-dsym";
				ENABLE_NS_ASSERTIONS = NO;
				ENABLE_STRICT_OBJC_MSGSEND = YES;
				FRAMEWORK_SEARCH_PATHS = (
					"$(DEVELOPER_FRAMEWORKS_DIR)",
					"$(inherited)",
				);
				GCC_C_LANGUAGE_STANDARD = gnu99;
				GCC_NO_COMMON_BLOCKS = YES;
				GCC_WARN_64_TO_32_BIT_CONVERSION = YES;
				GCC_WARN_ABOUT_RETURN_TYPE = YES_ERROR;
				GCC_WARN_UNDECLARED_SELECTOR = YES;
				GCC_WARN_UNINITIALIZED_AUTOS = YES_AGGRESSIVE;
				GCC_WARN_UNUSED_FUNCTION = YES;
				GCC_WARN_UNUSED_VARIABLE = YES;
				INFOPLIST_FILE = "SocketIO-MacTests/Info.plist";
				LD_RUNPATH_SEARCH_PATHS = "$(inherited) @executable_path/../Frameworks @loader_path/../Frameworks";
				MACOSX_DEPLOYMENT_TARGET = 10.10;
				MTL_ENABLE_DEBUG_INFO = NO;
				PRODUCT_NAME = "$(TARGET_NAME)";
				SDKROOT = macosx;
			};
			name = Release;
		};
/* End XCBuildConfiguration section */

/* Begin XCConfigurationList section */
		572EF2111B51F12F00EEBB58 /* Build configuration list for PBXProject "Socket.IO-Client-Swift" */ = {
			isa = XCConfigurationList;
			buildConfigurations = (
				572EF2121B51F12F00EEBB58 /* Debug */,
				572EF2131B51F12F00EEBB58 /* Release */,
			);
			defaultConfigurationIsVisible = 0;
			defaultConfigurationName = Release;
		};
		572EF22D1B51F16C00EEBB58 /* Build configuration list for PBXNativeTarget "SocketIO-iOS" */ = {
			isa = XCConfigurationList;
			buildConfigurations = (
				572EF22E1B51F16C00EEBB58 /* Debug */,
				572EF22F1B51F16C00EEBB58 /* Release */,
			);
			defaultConfigurationIsVisible = 0;
			defaultConfigurationName = Release;
		};
		572EF2301B51F16C00EEBB58 /* Build configuration list for PBXNativeTarget "SocketIO-iOSTests" */ = {
			isa = XCConfigurationList;
			buildConfigurations = (
				572EF2311B51F16C00EEBB58 /* Debug */,
				572EF2321B51F16C00EEBB58 /* Release */,
			);
			defaultConfigurationIsVisible = 0;
			defaultConfigurationName = Release;
		};
		572EF24B1B51F18A00EEBB58 /* Build configuration list for PBXNativeTarget "SocketIO-Mac" */ = {
			isa = XCConfigurationList;
			buildConfigurations = (
				572EF24C1B51F18A00EEBB58 /* Debug */,
				572EF24D1B51F18A00EEBB58 /* Release */,
			);
			defaultConfigurationIsVisible = 0;
			defaultConfigurationName = Release;
		};
		572EF24E1B51F18A00EEBB58 /* Build configuration list for PBXNativeTarget "SocketIO-MacTests" */ = {
			isa = XCConfigurationList;
			buildConfigurations = (
				572EF24F1B51F18A00EEBB58 /* Debug */,
				572EF2501B51F18A00EEBB58 /* Release */,
			);
			defaultConfigurationIsVisible = 0;
			defaultConfigurationName = Release;
		};
/* End XCConfigurationList section */
	};
	rootObject = 572EF20E1B51F12F00EEBB58 /* Project object */;
}<|MERGE_RESOLUTION|>--- conflicted
+++ resolved
@@ -11,51 +11,7 @@
 		572EF2251B51F16C00EEBB58 /* SocketIO.framework in Frameworks */ = {isa = PBXBuildFile; fileRef = 572EF2191B51F16C00EEBB58 /* SocketIO.framework */; };
 		572EF23D1B51F18A00EEBB58 /* SocketIO-Mac.h in Headers */ = {isa = PBXBuildFile; fileRef = 572EF23C1B51F18A00EEBB58 /* SocketIO-Mac.h */; settings = {ATTRIBUTES = (Public, ); }; };
 		572EF2431B51F18A00EEBB58 /* SocketIO.framework in Frameworks */ = {isa = PBXBuildFile; fileRef = 572EF2381B51F18A00EEBB58 /* SocketIO.framework */; };
-<<<<<<< HEAD
-		57425F9C1BA3A46000BDAAC1 /* SocketStringReader.swift in Sources */ = {isa = PBXBuildFile; fileRef = 74D765611B9F0D870028551C /* SocketStringReader.swift */; };
-		57425F9D1BA3A46000BDAAC1 /* SocketEngine.swift in Sources */ = {isa = PBXBuildFile; fileRef = 5764DF7E1B51F254004FF46E /* SocketEngine.swift */; };
-		57425F9E1BA3A46000BDAAC1 /* SocketParser.swift in Sources */ = {isa = PBXBuildFile; fileRef = 5764DF851B51F254004FF46E /* SocketParser.swift */; };
-		57425F9F1BA3A46000BDAAC1 /* SocketTypes.swift in Sources */ = {isa = PBXBuildFile; fileRef = 5764DF861B51F254004FF46E /* SocketTypes.swift */; };
-		57425FA01BA3A46000BDAAC1 /* SocketEngineClient.swift in Sources */ = {isa = PBXBuildFile; fileRef = 5764DF7F1B51F254004FF46E /* SocketEngineClient.swift */; };
-		57425FA11BA3A46000BDAAC1 /* SocketEventHandler.swift in Sources */ = {isa = PBXBuildFile; fileRef = 5764DF801B51F254004FF46E /* SocketEventHandler.swift */; };
-		57425FA21BA3A46000BDAAC1 /* SocketFixUTF8.swift in Sources */ = {isa = PBXBuildFile; fileRef = 5764DF811B51F254004FF46E /* SocketFixUTF8.swift */; };
-		57425FA31BA3A46000BDAAC1 /* SocketIOClient.swift in Sources */ = {isa = PBXBuildFile; fileRef = 5764DF821B51F254004FF46E /* SocketIOClient.swift */; };
-		57425FA41BA3A46000BDAAC1 /* SocketAnyEvent.swift in Sources */ = {isa = PBXBuildFile; fileRef = 5764DF7D1B51F254004FF46E /* SocketAnyEvent.swift */; };
-		57425FA51BA3A46000BDAAC1 /* SocketLogger.swift in Sources */ = {isa = PBXBuildFile; fileRef = 5764DF831B51F254004FF46E /* SocketLogger.swift */; };
-		57425FA61BA3A46000BDAAC1 /* SocketIOClientStatus.swift in Sources */ = {isa = PBXBuildFile; fileRef = 74781D591B7E83930042CACA /* SocketIOClientStatus.swift */; };
-		57425FA71BA3A46000BDAAC1 /* WebSocket.swift in Sources */ = {isa = PBXBuildFile; fileRef = 5764DF881B51F254004FF46E /* WebSocket.swift */; };
-		57425FA81BA3A46000BDAAC1 /* SocketPacket.swift in Sources */ = {isa = PBXBuildFile; fileRef = 5764DF841B51F254004FF46E /* SocketPacket.swift */; };
-		57425FA91BA3A46000BDAAC1 /* SocketAckManager.swift in Sources */ = {isa = PBXBuildFile; fileRef = 5764DF7C1B51F254004FF46E /* SocketAckManager.swift */; };
-		57425FAA1BA3A46000BDAAC1 /* SwiftRegex.swift in Sources */ = {isa = PBXBuildFile; fileRef = 5764DF871B51F254004FF46E /* SwiftRegex.swift */; };
-		57425FAD1BA3A46000BDAAC1 /* SocketIO-iOS.h in Headers */ = {isa = PBXBuildFile; fileRef = 572EF21E1B51F16C00EEBB58 /* SocketIO-iOS.h */; settings = {ATTRIBUTES = (Public, ); }; };
-		57425FDC1BA3A4F100BDAAC1 /* SocketStringReader.swift in Sources */ = {isa = PBXBuildFile; fileRef = 74D765611B9F0D870028551C /* SocketStringReader.swift */; };
-		57425FDD1BA3A4F100BDAAC1 /* SocketParser.swift in Sources */ = {isa = PBXBuildFile; fileRef = 5764DF851B51F254004FF46E /* SocketParser.swift */; };
-		57425FDE1BA3A4F100BDAAC1 /* SocketPacket.swift in Sources */ = {isa = PBXBuildFile; fileRef = 5764DF841B51F254004FF46E /* SocketPacket.swift */; };
-		57425FDF1BA3A4F100BDAAC1 /* SocketFixUTF8.swift in Sources */ = {isa = PBXBuildFile; fileRef = 5764DF811B51F254004FF46E /* SocketFixUTF8.swift */; };
-		57425FE01BA3A4F100BDAAC1 /* SocketEventHandler.swift in Sources */ = {isa = PBXBuildFile; fileRef = 5764DF801B51F254004FF46E /* SocketEventHandler.swift */; };
-		57425FE11BA3A4F100BDAAC1 /* SocketTestCases.swift in Sources */ = {isa = PBXBuildFile; fileRef = 94CB8F0A1B6E48B90019ED53 /* SocketTestCases.swift */; };
-		57425FE21BA3A4F100BDAAC1 /* SocketEngine.swift in Sources */ = {isa = PBXBuildFile; fileRef = 5764DF7E1B51F254004FF46E /* SocketEngine.swift */; };
-		57425FE31BA3A4F100BDAAC1 /* SocketAckManager.swift in Sources */ = {isa = PBXBuildFile; fileRef = 5764DF7C1B51F254004FF46E /* SocketAckManager.swift */; };
-		57425FE41BA3A4F100BDAAC1 /* TestKind.swift in Sources */ = {isa = PBXBuildFile; fileRef = 941A4AB91B67A56C00C42318 /* TestKind.swift */; };
-		57425FE51BA3A4F100BDAAC1 /* AbstractSocketTest.swift in Sources */ = {isa = PBXBuildFile; fileRef = 94CB8F0C1B6E66E60019ED53 /* AbstractSocketTest.swift */; };
-		57425FE61BA3A4F100BDAAC1 /* SocketEmitTest.swift in Sources */ = {isa = PBXBuildFile; fileRef = 945B65421B63D9DB0081E995 /* SocketEmitTest.swift */; };
-		57425FE71BA3A4F100BDAAC1 /* SwiftRegex.swift in Sources */ = {isa = PBXBuildFile; fileRef = 5764DF871B51F254004FF46E /* SwiftRegex.swift */; };
-		57425FE81BA3A4F100BDAAC1 /* SocketLogger.swift in Sources */ = {isa = PBXBuildFile; fileRef = 5764DF831B51F254004FF46E /* SocketLogger.swift */; };
-		57425FE91BA3A4F100BDAAC1 /* SocketAckManagerTest.swift in Sources */ = {isa = PBXBuildFile; fileRef = 94A20D601B99E22F00BF9E44 /* SocketAckManagerTest.swift */; };
-		57425FEA1BA3A4F100BDAAC1 /* SocketEngineClient.swift in Sources */ = {isa = PBXBuildFile; fileRef = 5764DF7F1B51F254004FF46E /* SocketEngineClient.swift */; };
-		57425FEB1BA3A4F100BDAAC1 /* SocketAnyEvent.swift in Sources */ = {isa = PBXBuildFile; fileRef = 5764DF7D1B51F254004FF46E /* SocketAnyEvent.swift */; };
-		57425FEC1BA3A4F100BDAAC1 /* SocketAcknowledgementTest.swift in Sources */ = {isa = PBXBuildFile; fileRef = 94ADAC4A1B6632DD00FD79AE /* SocketAcknowledgementTest.swift */; };
-		57425FED1BA3A4F100BDAAC1 /* SocketTypes.swift in Sources */ = {isa = PBXBuildFile; fileRef = 5764DF861B51F254004FF46E /* SocketTypes.swift */; };
-		57425FEE1BA3A4F100BDAAC1 /* SocketIOClientStatus.swift in Sources */ = {isa = PBXBuildFile; fileRef = 74781D591B7E83930042CACA /* SocketIOClientStatus.swift */; };
-		57425FEF1BA3A4F100BDAAC1 /* SocketIOClient.swift in Sources */ = {isa = PBXBuildFile; fileRef = 5764DF821B51F254004FF46E /* SocketIOClient.swift */; };
-		57425FF01BA3A4F100BDAAC1 /* SocketParserTest.swift in Sources */ = {isa = PBXBuildFile; fileRef = 949FAE8C1B9B94E600073BE9 /* SocketParserTest.swift */; };
-		57425FF11BA3A4F100BDAAC1 /* SocketNamespaceEmitTest.swift in Sources */ = {isa = PBXBuildFile; fileRef = 94ADAC481B652D3300FD79AE /* SocketNamespaceEmitTest.swift */; };
-		57425FF21BA3A4F100BDAAC1 /* WebSocket.swift in Sources */ = {isa = PBXBuildFile; fileRef = 5764DF881B51F254004FF46E /* WebSocket.swift */; };
-		57425FF31BA3A4F100BDAAC1 /* SocketNamespaceAcknowledgementTest.swift in Sources */ = {isa = PBXBuildFile; fileRef = 94242BB71B67B0E500AAAC9D /* SocketNamespaceAcknowledgementTest.swift */; };
-		57425FF51BA3A4F100BDAAC1 /* SocketIO.framework in Frameworks */ = {isa = PBXBuildFile; fileRef = 572EF2191B51F16C00EEBB58 /* SocketIO.framework */; };
-=======
 		572EF24A1B51F18A00EEBB58 /* SocketIO_MacTests.swift in Sources */ = {isa = PBXBuildFile; fileRef = 572EF2491B51F18A00EEBB58 /* SocketIO_MacTests.swift */; };
->>>>>>> 31fbe104
 		5764DF891B51F254004FF46E /* SocketAckManager.swift in Sources */ = {isa = PBXBuildFile; fileRef = 5764DF7C1B51F254004FF46E /* SocketAckManager.swift */; };
 		5764DF8A1B51F254004FF46E /* SocketAckManager.swift in Sources */ = {isa = PBXBuildFile; fileRef = 5764DF7C1B51F254004FF46E /* SocketAckManager.swift */; };
 		5764DF8B1B51F254004FF46E /* SocketAnyEvent.swift in Sources */ = {isa = PBXBuildFile; fileRef = 5764DF7D1B51F254004FF46E /* SocketAnyEvent.swift */; };
@@ -168,12 +124,8 @@
 		572EF23C1B51F18A00EEBB58 /* SocketIO-Mac.h */ = {isa = PBXFileReference; lastKnownFileType = sourcecode.c.h; path = "SocketIO-Mac.h"; sourceTree = "<group>"; };
 		572EF2421B51F18A00EEBB58 /* SocketIO-MacTests.xctest */ = {isa = PBXFileReference; explicitFileType = wrapper.cfbundle; includeInIndex = 0; path = "SocketIO-MacTests.xctest"; sourceTree = BUILT_PRODUCTS_DIR; };
 		572EF2481B51F18A00EEBB58 /* Info.plist */ = {isa = PBXFileReference; lastKnownFileType = text.plist.xml; path = Info.plist; sourceTree = "<group>"; };
-<<<<<<< HEAD
 		57425FB21BA3A46000BDAAC1 /* SocketIO.framework */ = {isa = PBXFileReference; explicitFileType = wrapper.framework; includeInIndex = 0; path = SocketIO.framework; sourceTree = BUILT_PRODUCTS_DIR; };
 		57425FFA1BA3A4F100BDAAC1 /* SocketIO-tvOSTests.xctest */ = {isa = PBXFileReference; explicitFileType = wrapper.cfbundle; includeInIndex = 0; path = "SocketIO-tvOSTests.xctest"; sourceTree = BUILT_PRODUCTS_DIR; };
-=======
-		572EF2491B51F18A00EEBB58 /* SocketIO_MacTests.swift */ = {isa = PBXFileReference; lastKnownFileType = sourcecode.swift; path = SocketIO_MacTests.swift; sourceTree = "<group>"; };
->>>>>>> 31fbe104
 		5764DF7C1B51F254004FF46E /* SocketAckManager.swift */ = {isa = PBXFileReference; fileEncoding = 4; lastKnownFileType = sourcecode.swift; name = SocketAckManager.swift; path = SocketIOClientSwift/SocketAckManager.swift; sourceTree = "<group>"; };
 		5764DF7D1B51F254004FF46E /* SocketAnyEvent.swift */ = {isa = PBXFileReference; fileEncoding = 4; lastKnownFileType = sourcecode.swift; name = SocketAnyEvent.swift; path = SocketIOClientSwift/SocketAnyEvent.swift; sourceTree = "<group>"; };
 		5764DF7E1B51F254004FF46E /* SocketEngine.swift */ = {isa = PBXFileReference; fileEncoding = 4; lastKnownFileType = sourcecode.swift; name = SocketEngine.swift; path = SocketIOClientSwift/SocketEngine.swift; sourceTree = "<group>"; };
